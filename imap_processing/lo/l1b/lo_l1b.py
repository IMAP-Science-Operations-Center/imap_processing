--- conflicted
+++ resolved
@@ -54,15 +54,9 @@
             data_field_tup("DIRECTION"),
         ]
 
-<<<<<<< HEAD
-    dataset = create_datasets(attr_mgr, logical_source, data_fields)  # type: ignore[arg-type]
-    # TODO Remove once correct format for data_fields is implemented.
-    create_file_paths: list[Path] = write_cdf(dataset)
-    return create_file_paths
-=======
+
     dataset = create_datasets(attr_mgr, logical_source, data_fields)
     return dataset
->>>>>>> 52aaf708
 
 
 # TODO: This is going to work differently when I sample data.
