"""Methods for GLOWS Level 1A processing and CDF writing."""

from collections import defaultdict
from pathlib import Path

import numpy as np
import xarray as xr

from imap_processing.cdf.imap_cdf_manager import ImapCdfAttributes
from imap_processing.cdf.utils import J2000_EPOCH, met_to_j2000ns
from imap_processing.glows.l0.decom_glows import decom_packets
from imap_processing.glows.l0.glows_l0_data import DirectEventL0
from imap_processing.glows.l1a.glows_l1a_data import DirectEventL1A, HistogramL1A


# Processes packet files into CDF files. Returns a list of generated L1a datasets.
def glows_l1a(packet_filepath: Path, data_version: str) -> list[xr.Dataset]:
    """
    Will process packets into GLOWS L1A CDF files.

    Outputs Datasets for histogram and direct event GLOWS L1A. This list can be passed
    into write_cdf to output CDF files.

    Parameters
    ----------
    packet_filepath : pathlib.Path
        Path to packet file for processing.
    data_version : str
        Data version for CDF filename, in the format "vXXX".

    Returns
    -------
    generated_files : list[xr.Dataset]
        List of the L1A datasets.
    """
    # TODO: Data version inside file as well?
    # Create glows L0
    # Decompose packet file into histogram, and direct event data.
    hist_l0, de_l0 = decom_packets(packet_filepath)

    # Process the direct event data into a dictionary grouped by the day.
    de_by_day = process_de_l0(de_l0)
    # Dictionary is used to store histogram data grouped by day
    hists_by_day = defaultdict(list)

    # TODO: Is there a reason process_de_l0 is its own function and we have the
    #   code for histrogram data here?
    # hist_by_day now holds HistogramL1A data based on the day
    for hist in hist_l0:
        hist_l1a = HistogramL1A(hist)
        # Split by IMAP start time
        # TODO: Should this be MET?
        hist_day = (J2000_EPOCH + met_to_j2000ns(hist.SEC)).astype("datetime64[D]")
        hists_by_day[hist_day].append(hist_l1a)

    # Generate CDF files for each day
    # Loop through the grouped histogram and direct event data,
    # generate datasets for each day,
    # Add to output list.
    output_datasets = []
    for hist_l1a_list in hists_by_day.values():
        dataset = generate_histogram_dataset(hist_l1a_list, data_version)
        output_datasets.append(dataset)

    for de_l1a_list in de_by_day.values():
        dataset = generate_de_dataset(de_l1a_list, data_version)
        output_datasets.append(dataset)

    # Return generated Datasets
    return output_datasets


# Combining packets with direct event sequences that span multiple packets.
def process_de_l0(
    de_l0: list[DirectEventL0],
) -> dict[np.datetime64, list[DirectEventL1A]]:
    """
    Will process Direct Event packets into GLOWS L1A CDF files.

    This involves combining packets with direct event sequences that span multiple
    packets.

    Parameters
    ----------
    de_l0 : list[DirectEventL0]
        List of DirectEventL0 objects.

    Returns
    -------
    de_by_day : dict[np.datetime64, list[DirectEventL1A]]
        Dictionary with keys of days and values of lists of DirectEventL1A objects.
        Each day has one CDF file associated with it.
    """
    # Dict to store direct event data grouped by day.
    de_by_day = dict()

    # Loop though each DirectEventL0 object, convert MET to day, and group=
    # by day.
    for de in de_l0:
        de_day = (J2000_EPOCH + met_to_j2000ns(de.MET)).astype("datetime64[D]")
        if de_day not in de_by_day:
            de_by_day[de_day] = [DirectEventL1A(de)]
        # Putting not first data int o last direct event list.
        elif de.SEQ != 0:
            # If the direct event is part of a sequence and is not the first,
            # append it to the last direct event in the list
            de_by_day[de_day][-1].append(de)
        else:
            de_by_day[de_day].append(DirectEventL1A(de))

    # Return the processed Direct Events
    return de_by_day


# Generate xarray dataset(array of dimensions) from a list of DirectEventL1a objects
def generate_de_dataset(
    de_l1a_list: list[DirectEventL1A], data_version: str
) -> xr.Dataset:
    """
    Generate a dataset for GLOWS L1A direct event data CDF files.

    Parameters
    ----------
    de_l1a_list : list[DirectEventL1A]
        List of DirectEventL1A objects for a given day.
    data_version : str
        Data version for CDF filename, in the format "vXXX".

    Returns
    -------
    output : xarray.Dataset
        Dataset containing the GLOWS L1A direct event CDF output.
    """
    # TODO: Block header per second, or global attribute?

    # Store timestamps for each DirectEventL1a object.
    time_data = np.zeros(len(de_l1a_list), dtype="datetime64[ns]")
    # TODO: Should each timestamp point to a list of direct events, each with a
    #  timestamp? Or should the list be split out to make the timestamps?

    # Create a 3D array to store the direct events data
    # Each DirectEventL1A class covers 1 second of direct events data
    direct_events = np.zeros((len(de_l1a_list), len(de_l1a_list[0].direct_events), 4))

<<<<<<< HEAD
    # BEFORE
    # <<<<<<<
    #     # Get global attributes for the data set, and set additional attributes
    #     global_attributes = glows_cdf_attrs.glows_l1a_de_attrs.output()
    #     global_attributes["ground_software_version"] = __version__
    #     global_attributes["Data_version"] = data_version
    #     # In header: block header, missing seqs
    #     # Time varying - statusdata
    # <<<<<<<

    # AFTER
    # =======
    # Initializing attributes object and loading instrument/variable attributes
    glows_attrs = ImapCdfAttributes()
    glows_attrs.add_instrument_global_attrs("glows")
    glows_attrs.add_instrument_variable_attrs("glows", "l1a")
    glows_attrs.add_global_attribute("Data_version", data_version)
    # Creating dictionary that mirrors glows_cdf_attrs.glows_l1a_de_attrs.output()
    # imap_glows_l1a_de = glows_attrs.get_global_attributes("imap_glows_l1a_de")
    # TODO: What is ground_software_version??
    # =======

    # Initializing dictionaries for support, and data every second.
    support_data = {
=======
    support_data: dict = {
>>>>>>> 804a4a18
        # "flight_software_version": [], # breaks
        "seq_count_in_pkts_file": [],  # works
        "number_of_de_packets": [],  # works
        # "missing_packet_sequences": [] # breaks
    }

    data_every_second: dict = {
        "imap_sclk_last_pps": [],
        "glows_sclk_last_pps": [],
        "glows_ssclk_last_pps": [],
        "imap_sclk_next_pps": [],
        "catbed_heater_active": [],
        "spin_period_valid": [],
        "spin_phase_at_next_pps_valid": [],
        "spin_period_source": [],
        "spin_period": [],
        "spin_phase_at_next_pps": [],
        "number_of_completed_spins": [],
        "filter_temperature": [],
        "hv_voltage": [],
        "glows_time_on_pps_valid": [],
        "time_status_valid": [],
        "housekeeping_valid": [],
        "is_pps_autogenerated": [],
        "hv_test_in_progress": [],
        "pulse_test_in_progress": [],
        "memory_error_detected": [],
    }

    # Iterate over de_l1a_list (parameter) and populate the time data,
    # direct events array and support/data dictionaries.
    for index, de in enumerate(de_l1a_list):
        # Set the timestamp to the first timestamp of the direct event list
        epoch_time = met_to_j2000ns(de.l0.MET).astype("datetime64[ns]")

        # determine if the length of the direct_events numpy array is long enough,
        # and extend the direct_events length dimension if necessary.
        de_len = len(de.direct_events)
        if de_len > direct_events.shape[1]:
            # If the new DE list is longer than the existing shape, first reshape
            # direct_events and pad the existing vectors with zeros.
            direct_events = np.pad(
                direct_events,
                (
                    (
                        0,
                        0,
                    ),
                    (0, de_len - direct_events.shape[1]),
                    (0, 0),
                ),
                "constant",
                constant_values=(0,),
            )

        # Convert the direct events data into a numpy array and add it to the
        # direct_events array
        new_de = np.array([event.to_list() for event in de.direct_events])

        direct_events[index, : len(de.direct_events), :] = new_de
        time_data[index] = epoch_time

        # Adding data that will go into CDF file
        # support_data["flight_software_version"].append(
        # str(de.l0.ccsds_header.VERSION))
        support_data["seq_count_in_pkts_file"].append(
            int(de.l0.ccsds_header.SRC_SEQ_CTR)
        )
        support_data["number_of_de_packets"].append(int(de.l0.LEN))
        # support_data["missing_packet_sequences"].append(str(de.missing_seq))

        for key in data_every_second.keys():
            data_every_second[key].append(de.status_data.__getattribute__(key))

    # Convert arrays and dictionaries into xarray 'DataArray' objects
    epoch_time = xr.DataArray(
        time_data,
        name="epoch",
        dims=["epoch"],
        # attrs=ConstantCoordinates.EPOCH,
        attrs=glows_attrs.get_variable_attributes("epoch"),
    )

    direct_event = xr.DataArray(
        # Corresponds to DirectEvent (seconds, subseconds, impulse_length, multi_event)
        np.arange(4),
        name="direct_event",
        dims=["direct_event"],
        # attrs=glows_cdf_attrs.event_attrs.output(),
        attrs=glows_attrs.get_variable_attributes("event_attrs"),
    )

    # TODO come up with a better name
    per_second = xr.DataArray(
        np.arange(direct_events.shape[1]),
        name="per_second",
        dims=["per_second"],
        # attrs=glows_cdf_attrs.per_second_attrs.output(),
        attrs=glows_attrs.get_variable_attributes("per_second_attrs"),
    )

    de = xr.DataArray(
        direct_events,
        name="direct_events",
        dims=["epoch", "per_second", "direct_event"],
        coords={
            "epoch": epoch_time,
            "per_second": per_second,
            "direct_event": direct_event,
        },
        # attrs=glows_cdf_attrs.direct_event_attrs.output(),
        attrs=glows_attrs.get_variable_attributes("direct_event_attrs"),
    )

    # TODO: This is the weird global attribute.
    # Create an xarray dataset object, and add DataArray objects into it
    output = xr.Dataset(
        coords={"epoch": time_data},
        # attrs=global_attributes,
        attrs=glows_attrs.get_global_attributes("imap_glows_l1a_de"),
    )

    output["direct_events"] = de

    # TODO: Do we want missing_sequences as support data or as global attrs?
    # Currently: support data, with a string

    for key, value in support_data.items():
        output[key] = xr.DataArray(
            value,
            name=key,
            dims=["epoch"],
            coords={"epoch": epoch_time},
            attrs=glows_attrs.get_variable_attributes(str(key)),
            # dataclasses.replace(
            # glows_cdf_attrs.metadata_attrs,
            # catdesc=glows_cdf_attrs.catdesc_fieldname_l1a[key][0],
            # fieldname=glows_cdf_attrs.catdesc_fieldname_l1a[key][1],
            # ).output(),
        )

    for key, value in data_every_second.items():
        output[key] = xr.DataArray(
            value,
            name=key,
            dims=["epoch"],
            coords={"epoch": epoch_time},
            attrs=glows_attrs.get_variable_attributes(str(key)),
            # dataclasses.replace(
            # glows_cdf_attrs.metadata_attrs,
            # catdesc=glows_cdf_attrs.catdesc_fieldname_l1a[key][0],
            # fieldname=glows_cdf_attrs.catdesc_fieldname_l1a[key][1],
            # ).output(),
        )

    # Return this 'Dataset'
    return output


def generate_histogram_dataset(
    hist_l1a_list: list[HistogramL1A], data_version: str
) -> xr.Dataset:
    """
    Generate a dataset for GLOWS L1A histogram data CDF files.

    Parameters
    ----------
    hist_l1a_list : list[HistogramL1A]
        List of HistogramL1A objects for a given day.
    data_version : str
        Data version for CDF filename, in the format "vXXX".

    Returns
    -------
    output : xarray.Dataset
        Dataset containing the GLOWS L1A histogram CDF output.
    """
    # Store timestamps for each HistogramL1A object.
    time_data = np.zeros(len(hist_l1a_list), dtype="datetime64[ns]")
    # TODO Add daily average of histogram counts
    # TODO compute average temperature etc
    # Data in lists, for each of the 25 time varying datapoints in HistogramL1A

    hist_data = np.zeros((len(hist_l1a_list), 3600))

    # Initializing attributes object and loading instrument/variable attributes
    glows_attrs = ImapCdfAttributes()
    glows_attrs.add_instrument_global_attrs("glows")
    glows_attrs.add_instrument_variable_attrs("glows", "l1a")
    glows_attrs.add_global_attribute("Data_version", data_version)

    # TODO: add missing attributes
    support_data: dict = {
        "flight_software_version": [],
        # "ground_software_version": [], # TODO: add this from global attrs
        # "pkts_file_name": [],
        "seq_count_in_pkts_file": [],
        "last_spin_id": [],
        "flags_set_onboard": [],
        "is_generated_on_ground": [],
        "number_of_spins_per_block": [],
        "number_of_bins_per_histogram": [],
        "number_of_events": [],
        "filter_temperature_average": [],
        "filter_temperature_variance": [],
        "hv_voltage_average": [],
        "hv_voltage_variance": [],
        "spin_period_average": [],
        "spin_period_variance": [],
        "pulse_length_average": [],
        "pulse_length_variance": [],
    }
    time_metadata: dict = {
        "imap_start_time": [],
        "imap_time_offset": [],
        "glows_start_time": [],
        "glows_time_offset": [],
    }

    for index, hist in enumerate(hist_l1a_list):
        # TODO: Should this be MET?
        epoch_time = met_to_j2000ns(hist.imap_start_time.to_seconds())
        hist_data[index] = hist.histograms

        support_data["flags_set_onboard"].append(hist.flags["flags_set_onboard"])
        support_data["is_generated_on_ground"].append(
            int(hist.flags["is_generated_on_ground"])
        )

        # Add support_data keys to the support_data dictionary
        for key in support_data.keys():
            if key not in ["flags_set_onboard", "is_generated_on_ground"]:
                support_data[key].append(hist.__getattribute__(key))
        # For the time varying data, convert to seconds and then append
        for key in time_metadata.keys():
            time_metadata[key].append(hist.__getattribute__(key).to_seconds())
        time_data[index] = epoch_time

    epoch_time = xr.DataArray(
        time_data,
        name="epoch",
        dims=["epoch"],
        # attrs=ConstantCoordinates.EPOCH,
        attrs=glows_attrs.get_variable_attributes("epoch"),
    )
    bin_count = 3600  # TODO: Is it always 3600 bins?

    bins = xr.DataArray(
        np.arange(bin_count),
        name="bins",
        dims=["bins"],
        # attrs=glows_cdf_attrs.bins_attrs.output(),
        attrs=glows_attrs.get_variable_attributes("bins_attrs"),
    )

    hist = xr.DataArray(
        hist_data,
        name="histograms",
        dims=["epoch", "bins"],
        coords={"epoch": epoch_time, "bins": bins},
        # attrs=glows_cdf_attrs.histogram_attrs.output(),
        attrs=glows_attrs.get_variable_attributes("histogram_attrs"),
    )

    # glows_attrs = glows_cdf_attrs.glows_l1a_hist_attrs.output()
    glows_attrs_global = glows_attrs.get_global_attributes("imap_glows_l1a_hist")
    glows_attrs_global["Data_version"] = data_version

    output = xr.Dataset(
        coords={"epoch": epoch_time, "bins": bins},
        attrs=glows_attrs_global,
    )

    output["histograms"] = hist

    for key, value in support_data.items():
        output[key] = xr.DataArray(
            value,
            name=key,
            dims=["epoch"],
            coords={"epoch": epoch_time},
            attrs=glows_attrs.get_variable_attributes(str(key)),
            # attrs=dataclasses.replace(
            #     glows_cdf_attrs.metadata_attrs,
            #     catdesc=glows_cdf_attrs.catdesc_fieldname_l1a[key][0],
            #     fieldname=glows_cdf_attrs.catdesc_fieldname_l1a[key][1],
            # ).output(),
        )

    for key, value in time_metadata.items():
        output[key] = xr.DataArray(
            value,
            name=key,
            dims=["epoch"],
            coords={"epoch": epoch_time},
            attrs=glows_attrs.get_variable_attributes(str(key)),
            # attrs=dataclasses.replace(
            #     glows_cdf_attrs.metadata_attrs,
            #     catdesc=glows_cdf_attrs.catdesc_fieldname_l1a[key][0],
            #     fieldname=glows_cdf_attrs.catdesc_fieldname_l1a[key][1],
            #     format="F8.6",
            # ).output(),
        )

    return output<|MERGE_RESOLUTION|>--- conflicted
+++ resolved
@@ -142,7 +142,6 @@
     # Each DirectEventL1A class covers 1 second of direct events data
     direct_events = np.zeros((len(de_l1a_list), len(de_l1a_list[0].direct_events), 4))
 
-<<<<<<< HEAD
     # BEFORE
     # <<<<<<<
     #     # Get global attributes for the data set, and set additional attributes
@@ -166,10 +165,7 @@
     # =======
 
     # Initializing dictionaries for support, and data every second.
-    support_data = {
-=======
     support_data: dict = {
->>>>>>> 804a4a18
         # "flight_software_version": [], # breaks
         "seq_count_in_pkts_file": [],  # works
         "number_of_de_packets": [],  # works
