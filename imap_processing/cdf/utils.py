--- conflicted
+++ resolved
@@ -83,14 +83,7 @@
     dataset : xarray.Dataset
         The ``xarray`` dataset for the CDF file.
     """
-<<<<<<< HEAD
-    # TODO: remove this when cdflib is updated to version >1.3.0
-    if "to_datetime" not in kwargs:
-        to_datetime_arg = kwargs.get("to_datetime", True)
-    dataset = cdf_to_xarray(file_path, to_datetime=to_datetime_arg, **kwargs)
-=======
     dataset = cdf_to_xarray(file_path, kwargs)
->>>>>>> 757eccf5
 
     # cdf_to_xarray converts single-value attributes to lists
     # convert these back to single values where applicable
