# <=== Defaults ===>
default_attrs: &default
    CATDESC: ""
    DISPLAY_TYPE: no_plot
    FIELDNAM: ""
    FILLVAL: -9223372036854775808
    FORMAT: I12
    LABLAXIS: ""
    REFERENCE_POSITION: ""
    RESOLUTION: ""
    SCALETYP: linear
    TIME_BASE: ""
    TIME_SCALE: ""
    UNITS: dN
    VALIDMIN: -9223372036854775808
    VALIDMAX: 9223372036854775807
    VAR_TYPE: data

codice_support_attrs: &support_default
    <<: *default
    VAR_TYPE: support_data

# <=== Coordinates ===>
energy_attrs:
    <<: *default
    CATDESC: Energy per charge (E/q) sweeping step
    FIELDNAM: Energy step
    FORMAT: I3
    LABLAXIS: energy step
    UNITS: ' '
    VALIDMIN: 0
    VALIDMAX: 127
    VAR_TYPE: support_data

<<<<<<< HEAD
epoch_attrs:
    <<: *default
    CATDESC: Time, number of nanoseconds since J2000 with leap seconds included
    FIELDNAM: epoch
    LABLAXIS: epoch
    FILLVAL: -9223372036854775808
    FORMAT: " " # Supposedly not required, fails in xarray_to_cdf
    VALIDMIN: -9223372036854775808
    VALIDMAX: 9223372036854775807
    UNITS: ns
    VAR_TYPE: support_data
    SCALETYP: linear
    MONOTON: INCREASE
    TIME_BASE: J2000
    TIME_SCALE: Terrestrial Time
    REFERENCE_POSITION: Rotating Earth Geoid

=======
>>>>>>> f9cce2c5
# <=== Labels ===>
energy_label:
    CATDESC: Energy per charge (E/q) sweeping step
    DISPLAY_TYPE: ""
    FIELDNAM: Energy step
    FILLVAL: ""
    FORMAT: A3
    LABLAXIS: ""
    REFERENCE_POSITION: ""
    RESOLUTION: ""
    TIME_BASE: ""
    TIME_SCALE: ""
    UNITS: ""
    VALIDMAX: ""
    VALIDMIN: ""
    VAR_TYPE: metadata

# <=== Dataset Attributes ===>
acquisition_times_attrs:
    <<: *default
    CATDESC: Time of acquisition for the energy step
    DEPEND_1: energy
    FIELDNAM: Acquisition Time
    FILLVAL: .NAN
    FORMAT: F10.3
    LABLAXIS: Acq Time
    UNITS: ms
    VALIDMIN: 0
    VALIDMAX: 1000
    VAR_TYPE: support_data

counters_attrs: &counters
    <<: *default
    CATDESC: Fill in at creation
    DEPEND_0: epoch
    DEPEND_1: energy
    DISPLAY_TYPE: time_series
    FIELDNAM: Fill in at creation
    LABL_PTR_1: energy_label
    UNITS: counts
    VALIDMIN: 0
    VALIDMAX: 8388607  # max value for a signed 24-bit integer

esa_sweep_attrs:
    <<: *default
    CATDESC: ElectroStatic Analyzer Energy Values
    DEPEND_1: energy
    FIELDNAM: ESA Voltage
    FORMAT: I19
    LABLAXIS: ESA V
    UNITS: V
    VALIDMIN: 0
    VAR_TYPE: support_data

# <=== Data Variable Attributes ===>
# hi-counters-aggregated
hi_counters_aggregated-aggregated:
    <<: *counters
    CATDESC: Aggregated Rates
    FIELDNAM: Rates - Aggregated

# hi-counters-singles
hi_counters_singles-tcr:
    <<: *counters
    CATDESC: TCR Rates
    FIELDNAM: Rates - Event A (TCR)

hi_counters_singles-ssdo:
    <<: *counters
    CATDESC: SSDO Rates
    FIELDNAM: Rates - Event E (SSDO)

hi_counters_singles-stssd:
    <<: *counters
    CATDESC: STSSD Rates
    FIELDNAM: Rates - Event G (STSSD)

# hi-omni
hi_omni-h:
    <<: *counters
    CATDESC: Omnidirectional H Rates
    FIELDNAM: H

hi_omni-he3:
    <<: *counters
    CATDESC: Omnidirectional He3 Rates
    FIELDNAM: He3

hi_omni-he4:
    <<: *counters
    CATDESC: Omnidirectional He4 Rates
    FIELDNAM: He4

hi_omni-c:
    <<: *counters
    CATDESC: Omnidirectional C Rates
    FIELDNAM: C

hi_omni-o:
    <<: *counters
    CATDESC: Omnidirectional O Rates
    FIELDNAM: O

hi_omni-ne_mg_si:
    <<: *counters
    CATDESC: Omnidirectional Ne_Mg_Si Rates
    FIELDNAM: Ne_Mg_Si

hi_omni-fe:
    <<: *counters
    CATDESC: Omnidirectional Fe Rates
    FIELDNAM: Fe

hi_omni-uh:
    <<: *counters
    CATDESC: Omnidirectional UH Rates
    FIELDNAM: UH

# hi-sectored
hi_sectored-h:
    <<: *counters
    CATDESC: Sectored H Rates
    FIELDNAM: H

hi_sectored-he3he4:
    <<: *counters
    CATDESC: Sectored He3He4 Rates
    FIELDNAM: He3He4

hi_sectored-cno:
    <<: *counters
    CATDESC: Sectored CNO Rates
    FIELDNAM: CNO

hi_sectored-fe:
    <<: *counters
    CATDESC: Sectored Fe Rates
    FIELDNAM: Fe

# lo-counters-aggregated
lo_counters_aggregated-aggregated:
    <<: *counters
    CATDESC: Aggregated Rates
    FIELDNAM: Rates - Aggregated

# lo-counters-singles
lo_counters_singles-apd_singles:
    <<: *counters
    CATDESC: Single Rates (APD)
    FIELDNAM: Rates - Single (APD)

# lo-sw-angular
lo_sw_angular-hplus:
    <<: *counters
    CATDESC: Sunward H+ Species
    FIELDNAM: SW - H+

lo_sw_angular-heplusplus:
    <<: *counters
    CATDESC: Sunward He++ Species
    FIELDNAM: SW - He++

lo_sw_angular-oplus6:
    <<: *counters
    CATDESC: Sunward O+6 Species
    FIELDNAM: SW - O+6

lo_sw_angular-fe_loq:
    <<: *counters
    CATDESC: Sunward Fe lowQ Species
    FIELDNAM: SW - Fe lowQ

lo_nsw_angular-heplusplus:
    <<: *counters
    CATDESC: Non-sunward He++ Species
    FIELDNAM: NSW - He++

# lo-sw-priority
lo_sw_priority-p0_tcrs:
    <<: *counters
    CATDESC: Sunward Sector Triple Coincidence Pickup Ions Priority
    FIELDNAM: SW Sector Triple Coincidence PUI's

lo_sw_priority-p1_hplus:
    <<: *counters
    CATDESC: Sunward Sector H+ Priority
    FIELDNAM: SW Sector H+

lo_sw_priority-p2_heplusplus:
    <<: *counters
    CATDESC: Sunward Sector He++ Priority
    FIELDNAM: SW Sector He++

lo_sw_priority-p3_heavies:
    <<: *counters
    CATDESC: Sunward Sector High Charge State Heavies Priority
    FIELDNAM: SW Sector High Charge State Heavies

lo_sw_priority-p4_dcrs:
    <<: *counters
    CATDESC: Sunward Sector Double Coincidence Pickup Ions Priority
    FIELDNAM: SW Sector Double Coincidence PUI's

# lo-nsw-priority
lo_nsw_priority-p5_heavies:
    <<: *counters
    CATDESC: Non-sunward Sector Heavies Priority
    FIELDNAM: NSW Sector Heavies

lo_nsw_priority-p6_hplus_heplusplus:
    <<: *counters
    CATDESC: Non-sunward H+ and He++ Priority
    FIELDNAM: NSW H+ and He++

# lo-sw-species
lo_sw_species-hplus:
    <<: *counters
    CATDESC: H+ Sunward Species
    FIELDNAM: SW - H+

lo_sw_species-heplusplus:
    <<: *counters
    CATDESC: He++ Sunward Species
    FIELDNAM: SW - He++

lo_sw_species-cplus4:
    <<: *counters
    CATDESC: C+4 Sunward Species
    FIELDNAM: SW - C+4

lo_sw_species-cplus5:
    <<: *counters
    CATDESC: C+5 Sunward Species
    FIELDNAM: SW - C+5

lo_sw_species-cplus6:
    <<: *counters
    CATDESC: C+6 Sunward Species
    FIELDNAM: SW - C+6

lo_sw_species-oplus5:
    <<: *counters
    CATDESC: O+5 Sunward Species
    FIELDNAM: SW - O+5

lo_sw_species-oplus6:
    <<: *counters
    CATDESC: O+6 Sunward Species
    FIELDNAM: SW - O+6

lo_sw_species-oplus7:
    <<: *counters
    CATDESC: O+7 Sunward Species
    FIELDNAM: SW - O+7

lo_sw_species-oplus8:
    <<: *counters
    CATDESC: O+8 Sunward Species
    FIELDNAM: SW - O+8

lo_sw_species-ne:
    <<: *counters
    CATDESC: Ne Sunward Species
    FIELDNAM: SW - Ne

lo_sw_species-mg:
    <<: *counters
    CATDESC: Mg Sunward Species
    FIELDNAM: SW - Mg

lo_sw_species-si:
    <<: *counters
    CATDESC: Si Sunward Species
    FIELDNAM: SW - Si

lo_sw_species-fe_loq:
    <<: *counters
    CATDESC: Fe lowQ Sunward Species
    FIELDNAM: SW - Fe lowQ

lo_sw_species-fe_hiq:
    <<: *counters
    CATDESC: Fe highQ Sunward Species
    FIELDNAM: SW - Fe highQ

lo_sw_species-heplus:
    <<: *counters
    CATDESC: He+ Pickup Ion Sunward Species
    FIELDNAM: SW - He+ (PUI)

lo_sw_species-cnoplus:
    <<: *counters
    CATDESC: CNO+ Pickup Ion Sunward Species
    FIELDNAM: SW - CNO+ (PUI)

# lo-nsw-species
lo_nsw_species-hplus:
    <<: *counters
    CATDESC: H+ Non-sunward Species
    FIELDNAM: NSW - H+

lo_nsw_species-heplusplus:
    <<: *counters
    CATDESC: He++ Non-sunward Species
    FIELDNAM: NSW - He++

lo_nsw_species-c:
    <<: *counters
    CATDESC: C Non-sunward Species
    FIELDNAM: NSW - C

lo_nsw_species-o:
    <<: *counters
    CATDESC: O Non-sunward Species
    FIELDNAM: NSW - O

lo_nsw_species-ne_si_mg:
    <<: *counters
    CATDESC: Ne-Si-Mg Non-sunward Species
    FIELDNAM: NSW - Ne_Si_Mg

lo_nsw_species-fe:
    <<: *counters
    CATDESC: Fe Non-sunward Species
    FIELDNAM: NSW - Fe

lo_nsw_species-heplus:
    <<: *counters
    CATDESC: He+ Non-sunward Species
    FIELDNAM: NSW - He+

lo_nsw_species-cnoplus:
    <<: *counters
    CATDESC: CNO+ Non-sunward Species
    FIELDNAM: NSW - CNO+<|MERGE_RESOLUTION|>--- conflicted
+++ resolved
@@ -32,26 +32,6 @@
     VALIDMAX: 127
     VAR_TYPE: support_data
 
-<<<<<<< HEAD
-epoch_attrs:
-    <<: *default
-    CATDESC: Time, number of nanoseconds since J2000 with leap seconds included
-    FIELDNAM: epoch
-    LABLAXIS: epoch
-    FILLVAL: -9223372036854775808
-    FORMAT: " " # Supposedly not required, fails in xarray_to_cdf
-    VALIDMIN: -9223372036854775808
-    VALIDMAX: 9223372036854775807
-    UNITS: ns
-    VAR_TYPE: support_data
-    SCALETYP: linear
-    MONOTON: INCREASE
-    TIME_BASE: J2000
-    TIME_SCALE: Terrestrial Time
-    REFERENCE_POSITION: Rotating Earth Geoid
-
-=======
->>>>>>> f9cce2c5
 # <=== Labels ===>
 energy_label:
     CATDESC: Energy per charge (E/q) sweeping step
