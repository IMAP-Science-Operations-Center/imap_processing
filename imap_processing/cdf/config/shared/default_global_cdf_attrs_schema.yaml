--- conflicted
+++ resolved
@@ -70,15 +70,6 @@
   validate: true
   overwrite: false
 File_naming_convention:
-<<<<<<< HEAD
-   description: >
-     If File_naming_convention was not set, it uses default setting:
-       source_datatype_descriptor_yyyyMMdd
-   default: source_datatype_descriptor_yyyyMMdd
-   required: false
-   validate: false
-   overwrite: true
-=======
   description: >
     If File_naming_convention was not set, it uses default setting:
       source_datatype_descriptor_yyyyMMdd
@@ -86,7 +77,6 @@
   required: false
   validate: false
   overwrite: true
->>>>>>> 2252f297
 Generation_date:
   description: >
     Date stamps the creation of the file using the syntax yyyymmdd, e.g., "
