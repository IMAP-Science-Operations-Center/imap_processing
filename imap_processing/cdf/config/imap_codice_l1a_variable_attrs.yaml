# TODO: Some currently blank attributes may be removed once
# cdf_attribute_manager.py is updated to only check required attributes.
# See comment here:
# https://github.com/IMAP-Science-Operations-Center/imap_processing/pull/711#discussion_r1690212527
# <=== Defaults ===>
default_attrs: &default
    CATDESC: ""
    DISPLAY_TYPE: no_plot
    FIELDNAM: ""
    FILLVAL: -9223372036854775808
    FORMAT: I12
    LABLAXIS: ""
    REFERENCE_POSITION: ""
    RESOLUTION: ""
    SCALETYP: linear
    TIME_BASE: ""
    TIME_SCALE: ""
    UNITS: dN
    VALIDMIN: -9223372036854775808
    VALIDMAX: 9223372036854775807
    VAR_TYPE: data

codice_support_attrs: &support_default
    <<: *default
    VAR_TYPE: support_data

# <=== Coordinates ===>
<<<<<<< HEAD
energy_steps:
=======
esa_step:
>>>>>>> b51f4a10
    <<: *default
    CATDESC: Energy per charge (E/q) sweeping step
    FIELDNAM: Energy Index
    FORMAT: I3
    LABLAXIS: Energy Index
    SI_CONVERSION: " > "
    UNITS: ' '
    VALIDMIN: 0
    VALIDMAX: 127
    VAR_TYPE: support_data

inst_az:
    <<: *default
    CATDESC: Instrument Azimuth Index
    FIELDNAM: Azimuth Index
    FORMAT: I2
    LABLAXIS: " "
    SI_CONVERSION: " > "
    UNITS: " "
    VALIDMIN: 0
    VALIDMAX: 31
    VAR_TYPE: support_data

spin_sector:
    <<: *default
    CATDESC: Spin sector indicating range of spin angles
    FIELDNAM: Spin Sector Index
    FORMAT: I2
    LABLAXIS: " "
    SI_CONVERSION: " > "
    UNITS: " "
    VALIDMIN: 0
    VALIDMAX: 12
    VAR_TYPE: support_data

# <=== Dataset Variable Attributes ===>
# The following are set in multiple data products
acquisition_time_per_step:
    <<: *default
<<<<<<< HEAD
    CATDESC: Time of acquisition for the energy step
    DEPEND_1: energy_steps
=======
    CATDESC: Acquisition time for each step of energy
>>>>>>> b51f4a10
    FIELDNAM: Acquisition Time
    FILLVAL: -1.0e+30
    FORMAT: F10.3
    LABLAXIS: " "
    SI_CONVERSION: " > "
    UNITS: ms
    VALIDMIN: 0.000000
    VALIDMAX: 625.000000
    VAR_TYPE: support_data

counters_attrs: &counters
    <<: *default
    CATDESC: Fill in at creation
    DEPEND_0: epoch
<<<<<<< HEAD
    DEPEND_1: energy_steps
=======
    DEPEND_1: esa_step
>>>>>>> b51f4a10
    DISPLAY_TYPE: time_series
    FIELDNAM: Fill in at creation
    UNITS: counts
    VALIDMIN: 0
    VALIDMAX: 8388607  # max value for a signed 24-bit integer

energy_table:
    <<: *default
    CATDESC: ElectroStatic Analyzer Energy Values
<<<<<<< HEAD
    DEPEND_1: energy_steps
=======
    DEPEND_1: esa_step
>>>>>>> b51f4a10
    FIELDNAM: ESA Voltage
    FORMAT: I5
    LABLAXIS: ESA V
    SCALETYP: log
    SI_CONVERSION: " > "
    UNITS: eV
    VALIDMIN: 1
    VALIDMAX: 14100
    VAR_TYPE: support_data

# The following are data product-specific
# hi-counters-aggregated
hi_counters_aggregated-aggregated:
    <<: *counters
    CATDESC: Aggregated Rates
    FIELDNAM: Rates - Aggregated
    LABL_PTR_1: esa_step
    LABL_PTR_2: inst_az
    LABL_PTR_3: spin_sector

# hi-counters-singles
hi_counters_singles-tcr:
    <<: *counters
    CATDESC: TCR Rates
    FIELDNAM: Rates - Event A (TCR)
    LABL_PTR_1: esa_step
    LABL_PTR_2: inst_az
    LABL_PTR_3: spin_sector

hi_counters_singles-ssdo:
    <<: *counters
    CATDESC: SSDO Rates
    FIELDNAM: Rates - Event E (SSDO)
    LABL_PTR_1: esa_step
    LABL_PTR_2: inst_az
    LABL_PTR_3: spin_sector

hi_counters_singles-stssd:
    <<: *counters
    CATDESC: STSSD Rates
    FIELDNAM: Rates - Event G (STSSD)
    LABL_PTR_1: esa_step
    LABL_PTR_2: inst_az
    LABL_PTR_3: spin_sector

# hi-omni
hi_omni-h:
    <<: *counters
    CATDESC: Omnidirectional H Counts
    FIELDNAM: H
    LABL_PTR_1: esa_step
    LABL_PTR_2: inst_az
    LABL_PTR_3: spin_sector

hi_omni-he3:
    <<: *counters
    CATDESC: Omnidirectional He3 Counts
    FIELDNAM: He3
    LABL_PTR_1: esa_step
    LABL_PTR_2: inst_az
    LABL_PTR_3: spin_sector

hi_omni-he4:
    <<: *counters
    CATDESC: Omnidirectional He4 Counts
    FIELDNAM: He4
    LABL_PTR_1: esa_step
    LABL_PTR_2: inst_az
    LABL_PTR_3: spin_sector

hi_omni-c:
    <<: *counters
    CATDESC: Omnidirectional C Counts
    FIELDNAM: C
    LABL_PTR_1: esa_step
    LABL_PTR_2: inst_az
    LABL_PTR_3: spin_sector

hi_omni-o:
    <<: *counters
    CATDESC: Omnidirectional O Counts
    FIELDNAM: O
    LABL_PTR_1: esa_step
    LABL_PTR_2: inst_az
    LABL_PTR_3: spin_sector

hi_omni-ne_mg_si:
    <<: *counters
    CATDESC: Omnidirectional Ne_Mg_Si Counts
    FIELDNAM: Ne_Mg_Si
    LABL_PTR_1: esa_step
    LABL_PTR_2: inst_az
    LABL_PTR_3: spin_sector

hi_omni-fe:
    <<: *counters
    CATDESC: Omnidirectional Fe Counts
    FIELDNAM: Fe
    LABL_PTR_1: esa_step
    LABL_PTR_2: inst_az
    LABL_PTR_3: spin_sector

hi_omni-uh:
    <<: *counters
    CATDESC: Omnidirectional UH Counts
    FIELDNAM: UH
    LABL_PTR_1: esa_step
    LABL_PTR_2: inst_az
    LABL_PTR_3: spin_sector

# hi-sectored
hi_sectored-h:
    <<: *counters
    CATDESC: Sectored H Counts
    FIELDNAM: H
    LABL_PTR_1: esa_step
    LABL_PTR_2: inst_az
    LABL_PTR_3: spin_sector

hi_sectored-he3he4:
    <<: *counters
    CATDESC: Sectored He3He4 Counts
    FIELDNAM: He3He4
    LABL_PTR_1: esa_step
    LABL_PTR_2: inst_az
    LABL_PTR_3: spin_sector

hi_sectored-cno:
    <<: *counters
    CATDESC: Sectored CNO Counts
    FIELDNAM: CNO
    LABL_PTR_1: esa_step
    LABL_PTR_2: inst_az
    LABL_PTR_3: spin_sector

hi_sectored-fe:
    <<: *counters
    CATDESC: Sectored Fe Counts
    FIELDNAM: Fe
    LABL_PTR_1: esa_step
    LABL_PTR_2: inst_az
    LABL_PTR_3: spin_sector

# lo-counters-aggregated
lo_counters_aggregated-aggregated:
    <<: *counters
    CATDESC: Aggregated Rates
    FIELDNAM: Rates - Aggregated
    LABL_PTR_1: inst_az
    LABL_PTR_2: spin_sector
    LABL_PTR_3: esa_step

# lo-counters-singles
lo_counters_singles-apd_singles:
    <<: *counters
    CATDESC: Single Rates (APD)
    FIELDNAM: Rates - Single (APD)
    LABL_PTR_1: inst_az
    LABL_PTR_2: spin_sector
    LABL_PTR_3: esa_step

# lo-sw-angular
lo_sw_angular-hplus:
    <<: *counters
    CATDESC: Sunward H+ Species
    FIELDNAM: SW - H+
    LABL_PTR_1: inst_az
    LABL_PTR_2: spin_sector
    LABL_PTR_3: esa_step

lo_sw_angular-heplusplus:
    <<: *counters
    CATDESC: Sunward He++ Species
    FIELDNAM: SW - He++
    LABL_PTR_1: inst_az
    LABL_PTR_2: spin_sector
    LABL_PTR_3: esa_step

lo_sw_angular-oplus6:
    <<: *counters
    CATDESC: Sunward O+6 Species
    FIELDNAM: SW - O+6
    LABL_PTR_1: inst_az
    LABL_PTR_2: spin_sector
    LABL_PTR_3: esa_step

lo_sw_angular-fe_loq:
    <<: *counters
    CATDESC: Sunward Fe lowQ Species
    FIELDNAM: SW - Fe lowQ
    LABL_PTR_1: inst_az
    LABL_PTR_2: spin_sector
    LABL_PTR_3: esa_step

lo_nsw_angular-heplusplus:
    <<: *counters
    CATDESC: Non-sunward He++ Species
    FIELDNAM: NSW - He++
    LABL_PTR_1: inst_az
    LABL_PTR_2: spin_sector
    LABL_PTR_3: esa_step

# lo-sw-priority
lo_sw_priority-p0_tcrs:
    <<: *counters
    CATDESC: Sunward Sector Triple Coincidence Pickup Ions Priority
    FIELDNAM: SW Sector Triple Coincidence PUI's
    LABL_PTR_1: inst_az
    LABL_PTR_2: spin_sector
    LABL_PTR_3: esa_step

lo_sw_priority-p1_hplus:
    <<: *counters
    CATDESC: Sunward Sector H+ Priority
    FIELDNAM: SW Sector H+
    LABL_PTR_1: inst_az
    LABL_PTR_2: spin_sector
    LABL_PTR_3: esa_step

lo_sw_priority-p2_heplusplus:
    <<: *counters
    CATDESC: Sunward Sector He++ Priority
    FIELDNAM: SW Sector He++
    LABL_PTR_1: inst_az
    LABL_PTR_2: spin_sector
    LABL_PTR_3: esa_step

lo_sw_priority-p3_heavies:
    <<: *counters
    CATDESC: Sunward Sector High Charge State Heavies Priority
    FIELDNAM: SW Sector High Charge State Heavies
    LABL_PTR_1: inst_az
    LABL_PTR_2: spin_sector
    LABL_PTR_3: esa_step

lo_sw_priority-p4_dcrs:
    <<: *counters
    CATDESC: Sunward Sector Double Coincidence Pickup Ions Priority
    FIELDNAM: SW Sector Double Coincidence PUI's
    LABL_PTR_1: inst_az
    LABL_PTR_2: spin_sector
    LABL_PTR_3: esa_step

# lo-nsw-priority
lo_nsw_priority-p5_heavies:
    <<: *counters
    CATDESC: Non-sunward Sector Heavies Priority
    FIELDNAM: NSW Sector Heavies
    LABL_PTR_1: inst_az
    LABL_PTR_2: spin_sector
    LABL_PTR_3: esa_step

lo_nsw_priority-p6_hplus_heplusplus:
    <<: *counters
    CATDESC: Non-sunward H+ and He++ Priority
    FIELDNAM: NSW H+ and He++
    LABL_PTR_1: inst_az
    LABL_PTR_2: spin_sector
    LABL_PTR_3: esa_step

# lo-sw-species
lo_sw_species-hplus:
    <<: *counters
    CATDESC: H+ Sunward Species
    FIELDNAM: SW - H+
    LABL_PTR_1: inst_az
    LABL_PTR_2: spin_sector
    LABL_PTR_3: esa_step

lo_sw_species-heplusplus:
    <<: *counters
    CATDESC: He++ Sunward Species
    FIELDNAM: SW - He++
    LABL_PTR_1: inst_az
    LABL_PTR_2: spin_sector
    LABL_PTR_3: esa_step

lo_sw_species-cplus4:
    <<: *counters
    CATDESC: C+4 Sunward Species
    FIELDNAM: SW - C+4
    LABL_PTR_1: inst_az
    LABL_PTR_2: spin_sector
    LABL_PTR_3: esa_step

lo_sw_species-cplus5:
    <<: *counters
    CATDESC: C+5 Sunward Species
    FIELDNAM: SW - C+5
    LABL_PTR_1: inst_az
    LABL_PTR_2: spin_sector
    LABL_PTR_3: esa_step

lo_sw_species-cplus6:
    <<: *counters
    CATDESC: C+6 Sunward Species
    FIELDNAM: SW - C+6
    LABL_PTR_1: inst_az
    LABL_PTR_2: spin_sector
    LABL_PTR_3: esa_step

lo_sw_species-oplus5:
    <<: *counters
    CATDESC: O+5 Sunward Species
    FIELDNAM: SW - O+5
    LABL_PTR_1: inst_az
    LABL_PTR_2: spin_sector
    LABL_PTR_3: esa_step

lo_sw_species-oplus6:
    <<: *counters
    CATDESC: O+6 Sunward Species
    FIELDNAM: SW - O+6
    LABL_PTR_1: inst_az
    LABL_PTR_2: spin_sector
    LABL_PTR_3: esa_step

lo_sw_species-oplus7:
    <<: *counters
    CATDESC: O+7 Sunward Species
    FIELDNAM: SW - O+7
    LABL_PTR_1: inst_az
    LABL_PTR_2: spin_sector
    LABL_PTR_3: esa_step

lo_sw_species-oplus8:
    <<: *counters
    CATDESC: O+8 Sunward Species
    FIELDNAM: SW - O+8
    LABL_PTR_1: inst_az
    LABL_PTR_2: spin_sector
    LABL_PTR_3: esa_step

lo_sw_species-ne:
    <<: *counters
    CATDESC: Ne Sunward Species
    FIELDNAM: SW - Ne
    LABL_PTR_1: inst_az
    LABL_PTR_2: spin_sector
    LABL_PTR_3: esa_step

lo_sw_species-mg:
    <<: *counters
    CATDESC: Mg Sunward Species
    FIELDNAM: SW - Mg
    LABL_PTR_1: inst_az
    LABL_PTR_2: spin_sector
    LABL_PTR_3: esa_step

lo_sw_species-si:
    <<: *counters
    CATDESC: Si Sunward Species
    FIELDNAM: SW - Si
    LABL_PTR_1: inst_az
    LABL_PTR_2: spin_sector
    LABL_PTR_3: esa_step

lo_sw_species-fe_loq:
    <<: *counters
    CATDESC: Fe lowQ Sunward Species
    FIELDNAM: SW - Fe lowQ
    LABL_PTR_1: inst_az
    LABL_PTR_2: spin_sector
    LABL_PTR_3: esa_step

lo_sw_species-fe_hiq:
    <<: *counters
    CATDESC: Fe highQ Sunward Species
    FIELDNAM: SW - Fe highQ
    LABL_PTR_1: inst_az
    LABL_PTR_2: spin_sector
    LABL_PTR_3: esa_step

lo_sw_species-heplus:
    <<: *counters
    CATDESC: He+ Pickup Ion Sunward Species
    FIELDNAM: SW - He+ (PUI)
    LABL_PTR_1: inst_az
    LABL_PTR_2: spin_sector
    LABL_PTR_3: esa_step

lo_sw_species-cnoplus:
    <<: *counters
    CATDESC: CNO+ Pickup Ion Sunward Species
    FIELDNAM: SW - CNO+ (PUI)
    LABL_PTR_1: inst_az
    LABL_PTR_2: spin_sector
    LABL_PTR_3: esa_step

# lo-nsw-species
lo_nsw_species-hplus:
    <<: *counters
    CATDESC: H+ Non-sunward Species
    FIELDNAM: NSW - H+
    LABL_PTR_1: inst_az
    LABL_PTR_2: spin_sector
    LABL_PTR_3: esa_step

lo_nsw_species-heplusplus:
    <<: *counters
    CATDESC: He++ Non-sunward Species
    FIELDNAM: NSW - He++
    LABL_PTR_1: inst_az
    LABL_PTR_2: spin_sector
    LABL_PTR_3: esa_step

lo_nsw_species-c:
    <<: *counters
    CATDESC: C Non-sunward Species
    FIELDNAM: NSW - C
    LABL_PTR_1: inst_az
    LABL_PTR_2: spin_sector
    LABL_PTR_3: esa_step

lo_nsw_species-o:
    <<: *counters
    CATDESC: O Non-sunward Species
    FIELDNAM: NSW - O
    LABL_PTR_1: inst_az
    LABL_PTR_2: spin_sector
    LABL_PTR_3: esa_step

lo_nsw_species-ne_si_mg:
    <<: *counters
    CATDESC: Ne-Si-Mg Non-sunward Species
    FIELDNAM: NSW - Ne_Si_Mg
    LABL_PTR_1: inst_az
    LABL_PTR_2: spin_sector
    LABL_PTR_3: esa_step

lo_nsw_species-fe:
    <<: *counters
    CATDESC: Fe Non-sunward Species
    FIELDNAM: NSW - Fe
    LABL_PTR_1: inst_az
    LABL_PTR_2: spin_sector
    LABL_PTR_3: esa_step

lo_nsw_species-heplus:
    <<: *counters
    CATDESC: He+ Non-sunward Species
    FIELDNAM: NSW - He+
    LABL_PTR_1: inst_az
    LABL_PTR_2: spin_sector
    LABL_PTR_3: esa_step

lo_nsw_species-cnoplus:
    <<: *counters
    CATDESC: CNO+ Non-sunward Species
    FIELDNAM: NSW - CNO+
    LABL_PTR_1: inst_az
    LABL_PTR_2: spin_sector
    LABL_PTR_3: esa_step<|MERGE_RESOLUTION|>--- conflicted
+++ resolved
@@ -25,11 +25,7 @@
     VAR_TYPE: support_data
 
 # <=== Coordinates ===>
-<<<<<<< HEAD
-energy_steps:
-=======
 esa_step:
->>>>>>> b51f4a10
     <<: *default
     CATDESC: Energy per charge (E/q) sweeping step
     FIELDNAM: Energy Index
@@ -69,12 +65,8 @@
 # The following are set in multiple data products
 acquisition_time_per_step:
     <<: *default
-<<<<<<< HEAD
-    CATDESC: Time of acquisition for the energy step
-    DEPEND_1: energy_steps
-=======
     CATDESC: Acquisition time for each step of energy
->>>>>>> b51f4a10
+    DEPEND_1: esa_step
     FIELDNAM: Acquisition Time
     FILLVAL: -1.0e+30
     FORMAT: F10.3
@@ -89,11 +81,7 @@
     <<: *default
     CATDESC: Fill in at creation
     DEPEND_0: epoch
-<<<<<<< HEAD
-    DEPEND_1: energy_steps
-=======
     DEPEND_1: esa_step
->>>>>>> b51f4a10
     DISPLAY_TYPE: time_series
     FIELDNAM: Fill in at creation
     UNITS: counts
@@ -103,11 +91,7 @@
 energy_table:
     <<: *default
     CATDESC: ElectroStatic Analyzer Energy Values
-<<<<<<< HEAD
-    DEPEND_1: energy_steps
-=======
     DEPEND_1: esa_step
->>>>>>> b51f4a10
     FIELDNAM: ESA Voltage
     FORMAT: I5
     LABLAXIS: ESA V
