"""
Class for creating and managing CDF attrs.

Developed based of HermesDataSchema from HERMES-SOC/hermes_core.
"""

from __future__ import annotations

import logging
from pathlib import Path

import yaml

DEFAULT_GLOBAL_CDF_ATTRS_FILE = "imap_default_global_cdf_attrs.yaml"
DEFAULT_GLOBAL_CDF_ATTRS_SCHEMA_FILE = "default_global_cdf_attrs_schema.yaml"
DEFAULT_VARIABLE_CDF_ATTRS_SCHEMA_FILE = "default_variable_cdf_attrs_schema.yaml"


class CdfAttributeManager:
    """
    Class for creating and managing CDF attributes based out of yaml files.

    This class is based on the HERMES SWxSOC project for managing CDF attributes, but
    is intended to be a flexible and very lightweight way of managing CDF attribute
    creation and validation.

    To use, you can load one or many global and variable attribute files:

    ```
    cdf_attr_manager = CdfAttributeManager(data_dir)
    cdf_attr_manager.load_global_attributes("global_attrs.yaml")
    cdf_attr_manager.load_global_attributes("instrument_global_attrs.yaml")
    cdf_attr_manager.load_variable_attributes("variable_attrs.yaml")
    ```

    Later files will overwrite earlier files if the same attribute is defined.

    You can then get the global and variable attributes:

    If you provide an instrument_id, it will also add the attributes defined under
    instrument_id. If this is not included, then only the attributes defined in the top
    level of the file are used.

    ```
    # Instrument ID is optional for refining the attributes used from the file
    global_attrs = cdf_attr_manager.get_global_attributes(instrument_id)
    variable_attrs = cdf_attr_manager.get_variable_attributes(variable_name)
    ```

    The variable and global attributes are validated against the schemas upon calling
    `get_global_attributes` and `get_variable_attributes`.

    Parameters
    ----------
    data_dir : Path
        The directory containing the schema and variable files (nominally config/).

    Attributes
    ----------
    source_dir : Path
        The directory containing the schema and variable files - nominally config/
    """

    def __init__(self, data_dir: Path):
        """Initialize the CdfAttributeManager and read schemas from data_dir."""
        # TODO: Split up schema source and data source?
        self.source_dir = data_dir

        # TODO: copied from hermes_core. Currently we can use default schema, but
        # We should add some way of extending the schema and remove all the HERMES
        # specific stuff
        # Data Validation, Complaiance,
        self.global_attribute_schema = self._load_default_global_attr_schema()

        # Data Validation and Compliance for Variable Data
        self.variable_attribute_schema = self._load_default_variable_attr_schema()

        # Load Default IMAP Global Attributes
        self._global_attributes = CdfAttributeManager._load_yaml_data(
            self.source_dir / DEFAULT_GLOBAL_CDF_ATTRS_FILE
        )
<<<<<<< HEAD
        self.variable_attributes: dict[str, dict] = dict()
=======
        self._variable_attributes = dict()
>>>>>>> 706c53d4

    def _load_default_global_attr_schema(self) -> yaml:
        """
        Load the default global schema from the source directory.

        Returns
        -------
        dict
            The dict representing the global schema.
        """
        default_schema_path = (
            self.source_dir / "shared" / DEFAULT_GLOBAL_CDF_ATTRS_SCHEMA_FILE
        )
        # Load the Schema
        return CdfAttributeManager._load_yaml_data(default_schema_path)

    def _load_default_variable_attr_schema(self) -> yaml:
        """
        Load the default variable schema from the source directory.

        Returns
        -------
        dict
            The dict representing the variable schema.
        """
        default_schema_path = (
            self.source_dir / "shared" / DEFAULT_VARIABLE_CDF_ATTRS_SCHEMA_FILE
        )
        # Load the Schema
        return CdfAttributeManager._load_yaml_data(default_schema_path)

    # TODO Change Returning Any from function declared to return "dict[Any, Any]"

    def load_global_attributes(self, file_path: str) -> None:
        """
        Update the global attributes property with the attributes from the file.

        Calling this method multiple times on different files will add all the
        attributes from the files, overwriting existing attributes if they are
        duplicated.

        Parameters
        ----------
        file_path : str
            File path to load, under self.source_dir.
        """
        self._global_attributes.update(
            CdfAttributeManager._load_yaml_data(self.source_dir / file_path)
        )

    def add_global_attribute(self, attribute_name: str, attribute_value: str) -> None:
        """
        Add a single global attribute to the global attributes.

        This is intended only for dynamic global attributes which change per-file, such
        as Data_version. It is not intended to be used for static attributes, which
        should all be included in the YAML files.

        This will overwrite any existing value in attribute_name if it exists. The
        attribute must be in the global schema, or it will not be included as output.

        Parameters
        ----------
        attribute_name : str
            The name of the attribute to add.
        attribute_value : str
            The value of the attribute to add.
        """
        self._global_attributes[attribute_name] = attribute_value

    @staticmethod
    def _load_yaml_data(file_path: str | Path) -> yaml:
        """
        Load a yaml file from the provided path.

        Parameters
        ----------
        file_path : str | Path
            Path to the yaml file to load.

        Returns
        -------
        yaml
            Loaded yaml.
        """
        with open(file_path) as file:
            return yaml.safe_load(file)

    def get_global_attributes(self, instrument_id: str | None = None) -> dict:
        """
        Generate a dictionary global attributes based off the loaded schema and attrs.

        Validates against the global schema to ensure all required variables are
        present. It can also include instrument specific global attributes if
        instrumet_id is set.

        If an instrument_id is provided, the level and instrument specific
        attributes that were previously loaded using add_instrument_global_attrs will
        be included.

        Parameters
        ----------
        instrument_id : str
            The id of the CDF file, used to retrieve instrument and level
            specific global attributes. Suggested value is the logical_source_id.

        Returns
        -------
        output : dict
            The global attribute values created from the input global attribute files
            and schemas.
        """
        output = dict()
        for attr_name, attr_schema in self.global_attribute_schema.items():
            if attr_name in self._global_attributes:
                output[attr_name] = self._global_attributes[attr_name]
            # Retrieve instrument specific global attributes from the variable file
            elif (
                instrument_id is not None
                and attr_name in self._global_attributes[instrument_id]
            ):
                output[attr_name] = self._global_attributes[instrument_id][attr_name]
            elif attr_schema["required"] and attr_name not in self._global_attributes:
                # TODO throw an error
                output[attr_name] = None

        return output

    def load_variable_attributes(self, file_name: str) -> None:
        """
        Add variable attributes for a given filename.

        Parameters
        ----------
        file_name : str
            The name of the file to load from self.source_dir.
        """
        # Add variable attributes from file_name. Each variable name should have the
        # required sub fields as defined in the variable schema.
        raw_var_attrs = CdfAttributeManager._load_yaml_data(self.source_dir / file_name)
        var_attrs = raw_var_attrs.copy()

        self._variable_attributes.update(var_attrs)

    def get_variable_attributes(self, variable_name: str, check_schema=True) -> dict:
        """
        Get the attributes for a given variable name.

        It retrieves the variable from previously loaded variable definition files and
        validates against the defined variable schemas.

        Parameters
        ----------
        variable_name : str
            The name of the variable to retrieve attributes for.

        check_schema : bool
            Flag to bypass schema validation.

        Returns
        -------
        dict
<<<<<<< HEAD
            Dictionary of variable attributes.
        """
        # TODO: Create a variable attribute schema file, validate here
        if variable_name in self.variable_attributes:
            return self.variable_attributes[variable_name]
        return {}
=======
            Information containing specific variable attributes
            associated with "variable_name".
        """
        # Case to handle attributes not in schema
        if check_schema is False:
            if variable_name in self._variable_attributes:
                return self._variable_attributes[variable_name]
            # TODO: throw an error?
            return {}

        output = dict()
        for attr_name in self.variable_attribute_schema["attribute_key"]:
            # Standard case
            if attr_name in self._variable_attributes[variable_name]:
                output[attr_name] = self._variable_attributes[variable_name][attr_name]
            # Case to handle DEPEND_i schema issues
            elif attr_name == "DEPEND_i":
                # DEFAULT_0 is not required, UNLESS we are dealing with
                # variable_name = epoch
                # Find all the attributes of variable_name that contain "DEPEND"
                variable_depend_attrs = [
                    key
                    for key in self._variable_attributes[variable_name].keys()
                    if "DEPEND" in key
                ]
                # Confirm that each DEPEND_i attribute is unique
                if len(set(variable_depend_attrs)) != len(variable_depend_attrs):
                    logging.warning(
                        f"Found duplicate DEPEND_i attribute in variable "
                        f"{variable_name}: {variable_depend_attrs}"
                    )
                for variable_depend_attr in variable_depend_attrs:
                    output[variable_depend_attr] = self._variable_attributes[
                        variable_name
                    ][variable_depend_attr]
                # TODO: Add more DEPEND_0 variable checks!
            # Case to handle LABL_PTR_i schema issues
            elif attr_name == "LABL_PTR_i":
                # Find all the attributes of variable_name that contain "LABL_PTR"
                variable_labl_attrs = [
                    key
                    for key in self._variable_attributes[variable_name].keys()
                    if "LABL_PTR" in key
                ]
                for variable_labl_attr in variable_labl_attrs:
                    output[variable_labl_attr] = self._variable_attributes[
                        variable_name
                    ][variable_labl_attr]
            # Case to handle REPRESENTATION_i schema issues
            elif attr_name == "REPRESENTATION_i":
                # Find all the attributes of variable_name that contain
                # "REPRESENTATION_i"
                variable_rep_attrs = [
                    key
                    for key in self._variable_attributes[variable_name].keys()
                    if "REPRESENTATION" in key
                ]
                for variable_rep_attr in variable_rep_attrs:
                    output[variable_rep_attr] = self._variable_attributes[
                        variable_name
                    ][variable_rep_attr]
            # Validating required schema
            elif (
                self.variable_attribute_schema["attribute_key"][attr_name]["required"]
                and attr_name not in self._variable_attributes[variable_name]
            ):
                logging.warning(
                    "Required schema '" + attr_name + "' attribute not present"
                )
                output[attr_name] = ""

        return output
>>>>>>> 706c53d4
<|MERGE_RESOLUTION|>--- conflicted
+++ resolved
@@ -79,11 +79,8 @@
         self._global_attributes = CdfAttributeManager._load_yaml_data(
             self.source_dir / DEFAULT_GLOBAL_CDF_ATTRS_FILE
         )
-<<<<<<< HEAD
-        self.variable_attributes: dict[str, dict] = dict()
-=======
         self._variable_attributes = dict()
->>>>>>> 706c53d4
+        
 
     def _load_default_global_attr_schema(self) -> yaml:
         """
@@ -246,14 +243,6 @@
         Returns
         -------
         dict
-<<<<<<< HEAD
-            Dictionary of variable attributes.
-        """
-        # TODO: Create a variable attribute schema file, validate here
-        if variable_name in self.variable_attributes:
-            return self.variable_attributes[variable_name]
-        return {}
-=======
             Information containing specific variable attributes
             associated with "variable_name".
         """
@@ -326,4 +315,3 @@
                 output[attr_name] = ""
 
         return output
->>>>>>> 706c53d4
