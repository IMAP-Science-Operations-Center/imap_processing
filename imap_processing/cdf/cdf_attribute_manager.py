--- conflicted
+++ resolved
@@ -243,26 +243,6 @@
             Information containing specific variable attributes
             associated with "variable_name".
         """
-<<<<<<< HEAD
-        # TODO: Create a variable attribute schema file, validate here
-        if variable_name in self.variable_attributes:
-            return self.variable_attributes[variable_name]
-        # TODO: throw an error?
-        return {}
-
-        output = dict()
-        for attr_name in self.variable_attribute_schema["attribute_key"]:
-            if attr_name in self._variable_attributes[variable_name]:
-                output[attr_name] = self._variable_attributes[variable_name][attr_name]
-            elif attr_name in self._variable_attributes:
-                output[attr_name] = self._variable_attributes[attr_name]
-            elif (
-                self.variable_attribute_schema["attribute_key"][attr_name]["required"]
-                and attr_name not in self._variable_attributes[variable_name]
-                or attr_name not in self._variable_attributes
-            ):
-                output[attr_name] = None
-=======
         # Case to handle attributes not in schema
         if check_schema is False:
             if variable_name in self._variable_attributes:
@@ -330,6 +310,5 @@
                     "Required schema '" + attr_name + "' attribute not present"
                 )
                 output[attr_name] = ""
->>>>>>> a9debee5
 
         return output