"""
IMAP specific tools for CDF attribute management.

This class should be used in all cases, and should contain any IMAP specific assumptions
or code.
"""

from pathlib import Path

from imap_processing.cdf.cdf_attribute_manager import CdfAttributeManager


class ImapCdfAttributes(CdfAttributeManager):
    """
    Contains IMAP specific tools and settings for CDF management.

<<<<<<< HEAD
    def __init__(self) -> None:
        """Set the path to the config directory."""
        super().__init__(Path(__file__).parent / "config")
=======
    Parameters
    ----------
    source_dir : Path or None
        Source directory.
    """

    def __init__(self, source_dir=None):
        """
        Set the path to the config directory.

        Parameters
        ----------
        source_dir : Path or None
            Source directory.
        """
        if source_dir is None:
            super().__init__(Path(__file__).parent / "config")
        else:
            super().__init__(source_dir)
>>>>>>> 6ba70427

    def add_instrument_global_attrs(self, instrument: str) -> None:
        """
        Add instrument specific global attributes.

        Parameters
        ----------
        instrument : str
            Instrument name.
        """
        # Looks for file named "imap_{instrument}_global_cdf_attrs.yaml"
        self.load_global_attributes(f"imap_{instrument}_global_cdf_attrs.yaml")

    def add_instrument_variable_attrs(self, instrument: str, level: str) -> None:
        """
        Add instrument specific variable attributes.

        Parameters
        ----------
        instrument : str
            Instrument name.
        level : str
            Data level.
        """
        self.load_variable_attributes(f"imap_{instrument}_{level}_variable_attrs.yaml")<|MERGE_RESOLUTION|>--- conflicted
+++ resolved
@@ -14,11 +14,6 @@
     """
     Contains IMAP specific tools and settings for CDF management.
 
-<<<<<<< HEAD
-    def __init__(self) -> None:
-        """Set the path to the config directory."""
-        super().__init__(Path(__file__).parent / "config")
-=======
     Parameters
     ----------
     source_dir : Path or None
@@ -38,7 +33,7 @@
             super().__init__(Path(__file__).parent / "config")
         else:
             super().__init__(source_dir)
->>>>>>> 6ba70427
+
 
     def add_instrument_global_attrs(self, instrument: str) -> None:
         """
