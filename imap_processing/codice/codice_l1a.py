"""
Perform CoDICE l1a processing.

This module processes decommutated CoDICE packets and creates L1a data products.

Notes
-----
    from imap_processing.codice.codice_l0 import decom_packets
    from imap_processing.codice.codice_l1a import process_codice_l1a
    packets = decom_packets(packet_file)
    dataset = process_codice_l1a(packets)
"""

from __future__ import annotations

import logging
from pathlib import Path

import numpy as np
import pandas as pd
import xarray as xr

from imap_processing import imap_module_directory
from imap_processing.cdf.imap_cdf_manager import ImapCdfAttributes
from imap_processing.codice import constants
from imap_processing.codice.codice_l0 import decom_packets
from imap_processing.codice.decompress import decompress
from imap_processing.codice.utils import CODICEAPID

logger = logging.getLogger(__name__)
logger.setLevel(logging.INFO)

# TODO: Add support for decomming multiple APIDs from a single file
# TODO: Determine what should go in event data CDF and how it should be
#       structured.


class CoDICEL1aPipeline:
    """
    Contains methods for processing L0 data and creating L1a data products.

    Parameters
    ----------
    table_id : int
        A unique ID assigned to a specific table configuration. This field is
        used to link the overall acquisition and processing settings to a
        specific table configuration.
    plan_id : int
        The plan table that was in use.  In conjunction with ``plan_step``,
        describes which counters are included in the data packet.
    plan_step : int
        Plan step that was active when the data was acquired and processed. In
        conjunction with ``plan_id``, describes which counters are included
        in the data packet.
    view_id : int
        Provides information about how data was collapsed and/or compressed.

    Methods
    -------
    decompress_data(science_values)
        Perform decompression on the data.
    define_coordinates()
        Create ``xr.DataArrays`` for the coords needed in the final dataset.
    define_data_variables()
        Define and add the appropriate data variables to the dataset.
    define_dimensions()
        Define the dimensions of the data arrays for the final dataset.
    define_support_variables()
        Define and add 'support' CDF data variables to the dataset.
    get_acquisition_times()
        Retrieve the acquisition times via the Lo stepping table.
    get_esa_sweep_values()
        Retrieve the ESA sweep values.
    reshape_data()
        Reshape the data arrays based on the data product being made.
    set_data_product_config()
        Set the various settings for defining the data products.
    """

    def __init__(self, table_id: int, plan_id: int, plan_step: int, view_id: int):
        """Initialize a ``CoDICEL1aPipeline`` class instance."""
        self.table_id = table_id
        self.plan_id = plan_id
        self.plan_step = plan_step
        self.view_id = view_id

    def decompress_data(self, science_values: str) -> None:
        """
        Perform decompression on the data.

        The science data within the packet is a compressed, binary string of
        values. Apply the appropriate decompression algorithm to get an array
        of decompressed values.

        Parameters
        ----------
        science_values : str
            A string of binary data representing the science values of the data.
        """
        compression_algorithm = constants.LO_COMPRESSION_ID_LOOKUP[self.view_id]

        # Decompress the binary string into a list of integers
        self.data = decompress(science_values, compression_algorithm)

    def define_coordinates(self) -> None:
        """
        Create ``xr.DataArrays`` for the coords needed in the final dataset.

        The coordinates for the dataset depend on the data product being made.
        """
        self.coords = {}

        for name in self.coords_to_include:
            if name == "epoch":
                values = self.packet.epoch
            elif name == "inst_az":
                values = np.arange(self.num_positions)
            elif name == "spin_sector":
                values = np.arange(self.num_spin_sectors)
            elif name == "energy_steps":
                values = np.arange(self.num_energy_steps)
            elif name == "energy_label":
                values = np.arange(self.num_energy_steps).astype(str)
            else:
                # TODO: Need to implement other types of coords
                continue

            coord = xr.DataArray(
                values,
                name=name,
                dims=[name],
                attrs=self.cdf_attrs.get_variable_attributes(name),
            )

            self.coords[name] = coord

    def define_data_variables(self) -> xr.Dataset:
        """
        Define and add the appropriate data variables to the dataset.

        The data variables included in the dataset depend on the data product
        being made. The method returns the ``xarray.Dataset`` object that can
        then be written to a CDF file.

        Returns
        -------
        dataset : xarray.Dataset
            The 'final' ``xarray`` dataset.
        """
        # Create the main dataset to hold all the variables
        dataset = xr.Dataset(
            coords=self.coords,
            attrs=self.cdf_attrs.get_global_attributes(self.dataset_name),
        )

        # Create a data variable for each counter
        for variable_data, variable_name in zip(self.data, self.variable_names):
            # Reshape to 4 dimensions to allow for epoch dimension
            reshaped_variable_data = np.expand_dims(variable_data, axis=0)

            # Get the CDF attributes
            cdf_attrs_key = (
                f"{self.dataset_name.split('imap_codice_l1a_')[-1]}-{variable_name}"
            )
            attrs = self.cdf_attrs.get_variable_attributes(cdf_attrs_key)

            # Create the CDF data variable
            dataset[variable_name] = xr.DataArray(
                reshaped_variable_data,
                name=variable_name,
                dims=self.dims,  # type: ignore[has-type]
                attrs=attrs,
            )

        # Add support data variables based on data product
        dataset = self.define_support_variables(dataset)

        return dataset

    def define_support_variables(self, dataset: xr.Dataset) -> xr.Dataset:
        """
        Define and add 'support' CDF data variables to the dataset.

        These variables include instrument metadata, energies, times, etc. that
        help further define the L1a CDF data product. The variables included
        depend on the data product being made.

        Parameters
        ----------
        dataset : xarray.Dataset
            ``xarray`` dataset for the data product.

        Returns
        -------
        dataset : xarray.Dataset
            ``xarray`` dataset for the data product, with added support variables.
        """
        for variable_name in self.support_variables:
            if variable_name == "energy_table":
                variable_data = self.get_esa_sweep_values()
                dims = ["energy_steps"]
                attrs = self.cdf_attrs.get_variable_attributes("esa_sweep_attrs")

            elif variable_name == "acquisition_time_per_step":
                variable_data = self.get_acquisition_times()
                dims = ["energy_steps"]
                attrs = self.cdf_attrs.get_variable_attributes(
                    "acquisition_times_attrs"
                )

            else:
                # TODO: Need to implement methods to gather and set other
                #       support attributes
                continue

            # Add variable to the dataset
            dataset[variable_name] = xr.DataArray(
                variable_data,
                dims=dims,
                attrs=attrs,
            )

        return dataset

    def get_acquisition_times(self) -> list[float]:
        """
        Retrieve the acquisition times via the Lo stepping table.

        Get the acquisition times from the data file based on the values of
        ``plan_id`` and ``plan_step``

        The Lo stepping table defines how many voltage steps and which steps are
        used during each spacecraft spin. A full cycle takes 16 spins. The table
        provides the timing for a given energy step, and most importantly
        provides the "acquisition time", which is the acquisition time, in
        milliseconds, for the energy step.

        Returns
        -------
        acquisition_times : list[float]
            The list of acquisition times from the Lo stepping table.
        """
        # Read in the Lo stepping data table
        lo_stepping_data_file = Path(
            f"{imap_module_directory}/codice/data/lo_stepping_values.csv"
        )
        lo_stepping_data = pd.read_csv(lo_stepping_data_file)

        # Determine which Lo stepping table is needed
        lo_stepping_table_id = constants.LO_STEPPING_TABLE_ID_LOOKUP[
            (self.plan_id, self.plan_step)
        ]

        # Get the appropriate values
        lo_stepping_values = lo_stepping_data[
            lo_stepping_data["table_num"] == lo_stepping_table_id
        ]

        # Create a list for the acquisition times
        acquisition_times = []

        # Only need the energy columns from the table
        energy_steps = lo_stepping_values[
            ["e1", "e2", "e3", "e4", "e5", "e6", "e7", "e8"]
        ].astype(str)  # convert to string to avoid confusion with table index value

        # For each energy step (0-127), scan the energy columns and find the row
        # number, which corresponds to a specific acquisition time, then append
        # it to the list
        for step_number in range(128):
            row_number = np.argmax(energy_steps == str(step_number), axis=1).argmax()
            acquisition_times.append(lo_stepping_values.acq_time[row_number])

        return acquisition_times

    def get_esa_sweep_values(self) -> list[float]:
        """
        Retrieve the ESA sweep values.

        Get the ElectroStatic Analyzer (ESA) sweep values from the data file
        based on the values of ``plan_id`` and ``plan_step``

        CoDICE-Lo measures ions between ~0.5 and 80 keV/q that enter the
        aperture and are selected and focused according to their E/q into the
        Time of Flight (TOF) assembly.  The E/q sweeping steps up to the max
        voltage for the next stepping cycle when solar wind count rate exceed a
        predefined threshold rate.

        The ESA sweep table defines the voltage steps that are used to cover the
        full energy per charge range.

        Returns
        -------
        esa_sweep_values : list[float]
            The list of ESA sweep values (i.e. voltage steps).
        """
        # Read in the ESA sweep data table
        esa_sweep_data_file = Path(
            f"{imap_module_directory}/codice/data/esa_sweep_values.csv"
        )
        sweep_data = pd.read_csv(esa_sweep_data_file)

        # Determine which ESA sweep table is needed
        sweep_table_id = constants.ESA_SWEEP_TABLE_ID_LOOKUP[
            (self.plan_id, self.plan_step)
        ]

        # Get the appropriate values
        sweep_table = sweep_data[sweep_data["table_idx"] == sweep_table_id]
        esa_sweep_values = sweep_table["esa_v"].values

        return esa_sweep_values

    def reshape_data(self) -> None:
        """
        Reshape the data arrays based on the data product being made.

        These data need to be divided up by species or priorities (or
        what I am calling "counters" as a general term), and re-arranged into
        3D arrays representing dimensions such as spin sectors, positions, and
        energies (depending on the data product).
        """
        # For CoDICE-lo, data are a 3D arrays with a shape representing
        # [<num_positions>,<num_spin_sectors>,<num_energy_steps>]
        if self.instrument == "lo":
            self.data = np.array(self.data, dtype=np.uint32).reshape(
                (
                    self.num_counters,
                    self.num_positions,
                    self.num_spin_sectors,
                    self.num_energy_steps,
                )
            )

        # For CoDICE-hi, data are a 3D array with a shape representing
        # [<num_energy_steps>,<num_positions>,<num_spin_sectors>]
        elif self.instrument == "hi":
            self.data = np.array(self.data, dtype=np.uint32).reshape(
                (
                    self.num_counters,
                    self.num_energy_steps,
                    self.num_positions,
                    self.num_spin_sectors,
                )
            )

    def set_data_product_config(
        self, apid: int, packet: xr.Dataset, data_version: str
    ) -> None:
        """
        Set the various settings for defining the data products.

        Parameters
        ----------
        apid : int
            The APID of interest.
        packet : xarray.Dataset
            A packet for the APID of interest.
        data_version : str
            Version of the data product being created.
        """
        self.packet = packet

        # Gather and set various configurations of the data product
        config = constants.DATA_PRODUCT_CONFIGURATIONS.get(apid)  # type: ignore[call-overload]
        self.coords_to_include = config["coords"]
        self.dataset_name = config["dataset_name"]
        self.dims = config["dims"]
        self.instrument = config["instrument"]
        self.num_counters = config["num_counters"]
        self.num_energy_steps = config["num_energy_steps"]
        self.num_positions = config["num_positions"]
        self.num_spin_sectors = config["num_spin_sectors"]
        self.support_variables = config["support_variables"]
        self.variable_names = config["variable_names"]

        # Gather and set the CDF attributes
        self.cdf_attrs = ImapCdfAttributes()
        self.cdf_attrs.add_instrument_global_attrs("codice")
        self.cdf_attrs.add_instrument_variable_attrs("codice", "l1a")
        self.cdf_attrs.add_global_attribute("Data_version", data_version)


def create_event_dataset(
    apid: int, packet: xr.Dataset, data_version: str
) -> xr.Dataset:
    """
    Create dataset for event data.

    Parameters
    ----------
    apid : int
        The APID of the packet.
    packet : xarray.Dataset
        The packet to process.
    data_version : str
        Version of the data product being created.

    Returns
    -------
    dataset : xarray.Dataset
        Xarray dataset containing the event data.
    """
    if apid == CODICEAPID.COD_LO_PHA:
        dataset_name = "imap_codice_l1a_lo_pha"
    elif apid == CODICEAPID.COD_HI_PHA:
        dataset_name = "imap_codice_l1a_hi_pha"

    # Extract the data
    # event_data = packet.event_data.data (Currently turned off, see TODO)

    cdf_attrs = ImapCdfAttributes()
    cdf_attrs.add_instrument_global_attrs("codice")
    cdf_attrs.add_instrument_variable_attrs("codice", "l1a")
    cdf_attrs.add_global_attribute("Data_version", data_version)

    # Define coordinates
    epoch = xr.DataArray(
        packet.epoch,
        name="epoch",
        dims=["epoch"],
        attrs=cdf_attrs.get_variable_attributes("epoch"),
    )

    # Create the dataset to hold the data variables
    dataset = xr.Dataset(
        coords={
            "epoch": epoch,
        },
        attrs=cdf_attrs.get_global_attributes(dataset_name),
    )

    return dataset


def create_hskp_dataset(
    packet: xr.Dataset,
    data_version: str,
) -> xr.Dataset:
    """
    Create dataset for each metadata field for housekeeping data.

    Parameters
    ----------
    packet : xarray.Dataset
        The packet to process.
    data_version : str
        Version of the data product being created.

    Returns
    -------
    dataset : xarray.Dataset
        Xarray dataset containing the metadata.
    """
    cdf_attrs = ImapCdfAttributes()
    cdf_attrs.add_instrument_global_attrs("codice")
    cdf_attrs.add_instrument_variable_attrs("codice", "l1a")
    cdf_attrs.add_global_attribute("Data_version", data_version)

    epoch = xr.DataArray(
        packet.epoch,
        name="epoch",
        dims=["epoch"],
        attrs=cdf_attrs.get_variable_attributes("epoch"),
    )

    dataset = xr.Dataset(
        coords={"epoch": epoch},
        attrs=cdf_attrs.get_global_attributes("imap_codice_l1a_hskp"),
    )

    for variable in packet:
        attrs = cdf_attrs.get_variable_attributes("codice_support_attrs")
        attrs["CATDESC"] = "TBD"
        attrs["DEPEND_0"] = "epoch"
        attrs["FIELDNAM"] = "TBD"
        attrs["LABLAXIS"] = variable

        dataset[variable] = xr.DataArray(
            packet[variable].data, dims=["epoch"], attrs=attrs
        )

    return dataset


def get_params(packet: xr.Dataset) -> tuple[int, int, int, int]:
    """
    Return the four 'main' parameters used for l1a processing.

    The combination of these parameters largely determines what steps/values
    are used to create CoDICE L1a data products and what steps are needed in
    the pipeline algorithm.

    Parameters
    ----------
    packet : xarray.Dataset
        A packet for the APID of interest.

    Returns
    -------
    table_id : int
        A unique ID assigned to a specific table configuration. This field is
        used to link the overall acquisition and processing settings to a
        specific table configuration.
    plan_id : int
        The plan table that was in use.  In conjunction with ``plan_step``,
        describes which counters are included in the data packet.
    plan_step : int
        Plan step that was active when the data was acquired and processed. In
        conjunction with ``plan_id``, describes which counters are included
        in the data packet.
    view_id : int
        Provides information about how data was collapsed and/or compressed.
    """
    table_id = int(packet.table_id.data)
    plan_id = int(packet.plan_id.data)
    plan_step = int(packet.plan_step.data)
    view_id = int(packet.view_id.data)

    return table_id, plan_id, plan_step, view_id


def process_codice_l1a(file_path: Path, data_version: str) -> xr.Dataset:
    """
    Will process CoDICE l0 data to create l1a data products.

    Parameters
    ----------
    file_path : pathlib.Path | str
        Path to the CoDICE L0 file to process.
    data_version : str
        Version of the data product being created.

    Returns
    -------
    dataset : xarray.Dataset
        The ``xarray`` dataset containing the science data and supporting metadata.
    """
    # Decom the packets, group data by APID, and sort by time
    datasets = decom_packets(file_path)

    for apid in datasets:
        packet_dataset = datasets[apid]
        logger.info(f"\nProcessing {CODICEAPID(apid).name} packet")

        if apid == CODICEAPID.COD_NHK:
            dataset = create_hskp_dataset(packet_dataset, data_version)

        elif apid in [CODICEAPID.COD_LO_PHA, CODICEAPID.COD_HI_PHA]:
            dataset = create_event_dataset(apid, packet_dataset, data_version)

        elif apid in constants.APIDS_FOR_SCIENCE_PROCESSING:
            # Extract the data
            science_values = packet_dataset.data.data[0]

            # Get the four "main" parameters for processing
            table_id, plan_id, plan_step, view_id = get_params(packet_dataset)

            # Run the pipeline to create a dataset for the product
            pipeline = CoDICEL1aPipeline(table_id, plan_id, plan_step, view_id)
<<<<<<< HEAD
            pipeline.set_data_product_config(apid, packet, data_version)
            pipeline.decompress_data(science_values)
            pipeline.reshape_data()
            pipeline.define_coordinates()
            dataset = pipeline.define_data_variables()
=======
            pipeline.configure_data_products(apid)
            pipeline.unpack_science_data(science_values)
            dataset = pipeline.create_science_dataset(packet_dataset, data_version)
>>>>>>> ebea6ccd

    logger.info(f"\nFinal data product:\n{dataset}\n")

    return dataset<|MERGE_RESOLUTION|>--- conflicted
+++ resolved
@@ -112,7 +112,7 @@
 
         for name in self.coords_to_include:
             if name == "epoch":
-                values = self.packet.epoch
+                values = self.packet_dataset.epoch
             elif name == "inst_az":
                 values = np.arange(self.num_positions)
             elif name == "spin_sector":
@@ -359,7 +359,7 @@
         data_version : str
             Version of the data product being created.
         """
-        self.packet = packet
+        self.packet_dataset = packet
 
         # Gather and set various configurations of the data product
         config = constants.DATA_PRODUCT_CONFIGURATIONS.get(apid)  # type: ignore[call-overload]
@@ -558,17 +558,11 @@
 
             # Run the pipeline to create a dataset for the product
             pipeline = CoDICEL1aPipeline(table_id, plan_id, plan_step, view_id)
-<<<<<<< HEAD
-            pipeline.set_data_product_config(apid, packet, data_version)
+            pipeline.set_data_product_config(apid, packet_dataset, data_version)
             pipeline.decompress_data(science_values)
             pipeline.reshape_data()
             pipeline.define_coordinates()
             dataset = pipeline.define_data_variables()
-=======
-            pipeline.configure_data_products(apid)
-            pipeline.unpack_science_data(science_values)
-            dataset = pipeline.create_science_dataset(packet_dataset, data_version)
->>>>>>> ebea6ccd
 
     logger.info(f"\nFinal data product:\n{dataset}\n")
 
