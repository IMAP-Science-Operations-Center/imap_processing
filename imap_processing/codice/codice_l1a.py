"""
Perform CoDICE l1a processing.

This module processes decommutated CoDICE packets and creates L1a data products.

Notes
-----
    from imap_processing.codice.codice_l0 import decom_packets
    from imap_processing.codice.codice_l1a import process_codice_l1a
    packets = decom_packets(packet_file)
    dataset = process_codice_l1a(packets)
"""

from __future__ import annotations

import collections
import logging
from pathlib import Path

import numpy as np
import pandas as pd
import space_packet_parser
import xarray as xr

from imap_processing import imap_module_directory
from imap_processing.cdf.imap_cdf_manager import ImapCdfAttributes
from imap_processing.cdf.utils import met_to_j2000ns
from imap_processing.codice import constants
from imap_processing.codice.codice_l0 import decom_packets
from imap_processing.codice.utils import CODICEAPID, add_metadata_to_array
from imap_processing.utils import group_by_apid, sort_by_time

logger = logging.getLogger(__name__)
logger.setLevel(logging.INFO)

# TODO: Decom data arrays need to be decompressed
# TODO: In decommutation, how to have a variable length data and then a checksum
#       after it? (Might be fixed with new XTCE script updates)
# TODO: Add support for decomming multiple APIDs from a single file


class CoDICEL1aPipeline:
    """
    Contains methods for processing L0 data and creating L1a data products.

    Parameters
    ----------
    table_id : int
        A unique ID assigned to a specific table configuration. This field is
        used to link the overall acquisition and processing settings to a
        specific table configuration.
    plan_id : int
        The plan table that was in use.  In conjunction with ``plan_step``,
        describes which counters are included in the data packet.
    plan_step : int
        Plan step that was active when the data was acquired and processed. In
        conjunction with ``plan_id``, describes which counters are included
        in the data packet.
    view_id : int
        Provides information about how data was collapsed and/or compressed.

    Methods
    -------
    configure_data_products()
        Set the various settings for defining the data products.
    create_science_dataset()
        Create an ``xarray`` dataset for the unpacked science data.
    get_acquisition_times()
        Retrieve the acquisition times via the Lo stepping table.
    get_esa_sweep_values()
        Retrieve the ESA sweep values.
    unpack_science_data()
        Make 4D L1a data product from the decompressed science data.
    """

    def __init__(self, table_id: int, plan_id: int, plan_step: int, view_id: int):
        """Initialize a ``CoDICEL1aPipeline`` class instance."""
        self.table_id = table_id
        self.plan_id = plan_id
        self.plan_step = plan_step
        self.view_id = view_id

    def configure_data_products(self, apid: int) -> None:
        """
        Set the various settings for defining the data products.

        Parameters
        ----------
        apid : int
            The APID of interest.
        """
        config = constants.DATA_PRODUCT_CONFIGURATIONS.get(apid)  # type: ignore[call-overload]
        self.num_counters = config["num_counters"]
        self.num_energy_steps = config["num_energy_steps"]
        self.variable_names = config["variable_names"]
        self.dataset_name = config["dataset_name"]

    def create_science_dataset(self, met: np.int64, data_version: str) -> xr.Dataset:
        """
        Create an ``xarray`` dataset for the unpacked science data.

        The dataset can then be written to a CDF file.

        Parameters
        ----------
        met : numpy.int64
            The mission elapsed time of the packet, used to determine epoch data.
        data_version : str
            Version of the data product being created.

        Returns
        -------
        dataset : xarray.Dataset
            The ``xarray`` dataset containing the science data and supporting metadata.
        """
        # Set the CDF attrs
        cdf_attrs = ImapCdfAttributes()
        cdf_attrs.add_instrument_global_attrs("codice")
        cdf_attrs.add_instrument_variable_attrs("codice", "l1a")
        cdf_attrs.add_global_attribute("Data_version", data_version)

        # Define coordinates
        epoch = xr.DataArray(
            met_to_j2000ns(met),  # TODO: Fix after SIT-3 (see note below)
            name="epoch",
            dims=["epoch"],
            attrs=cdf_attrs.get_variable_attributes("epoch"),
        )
        energy_steps = xr.DataArray(
            np.arange(self.num_energy_steps),
            name="energy",
            dims=["energy"],
            attrs=cdf_attrs.get_variable_attributes("energy_attrs"),
        )

        # Define labels
        energy_label = xr.DataArray(
            energy_steps.values.astype(str),
            name="energy_label",
            dims=["energy_label"],
            attrs=cdf_attrs.get_variable_attributes("energy_label"),
        )

        # Create the dataset to hold the data variables
        dataset = xr.Dataset(
            coords={
                "epoch": epoch,
                "energy": energy_steps,
                "energy_label": energy_label,
            },
            attrs=cdf_attrs.get_global_attributes(self.dataset_name),
        )

        # Create a data variable for each counter
        for variable_data, variable_name in zip(self.data, self.variable_names):
            # TODO: Currently, cdflib doesn't properly write/read CDF files that
            #       have a single epoch value. To get around this for now, use
            #       two epoch values and reshape accordingly. Revisit this after
            #       SIT-3. See https://github.com/MAVENSDC/cdflib/issues/268
            variable_data_arr = np.array(list(variable_data) * 2, dtype=int).reshape(
                2, self.num_energy_steps
            )
            cdf_attrs_key = (
                f"{self.dataset_name.split('imap_codice_l1a_')[-1]}-{variable_name}"
            )
            dataset[variable_name] = xr.DataArray(
                variable_data_arr,
                name=variable_name,
                dims=["epoch", "energy"],
                attrs=cdf_attrs.get_variable_attributes(cdf_attrs_key),
            )

        # Add ESA Sweep Values and acquisition times (lo only)
        if "_lo_" in self.dataset_name:
            self.get_esa_sweep_values()
            self.get_acquisition_times()
            dataset["esa_sweep_values"] = xr.DataArray(
                self.esa_sweep_values,
                dims=["energy"],
                attrs=cdf_attrs.get_variable_attributes("esa_sweep_attrs"),
            )
            dataset["acquisition_times"] = xr.DataArray(
                self.acquisition_times,
                dims=["energy"],
                attrs=cdf_attrs.get_variable_attributes("acquisition_times_attrs"),
            )

        return dataset

    def get_acquisition_times(self) -> None:
        """
        Retrieve the acquisition times via the Lo stepping table.

        Get the acquisition times from the data file based on the values of
        ``plan_id`` and ``plan_step``

        The Lo stepping table defines how many voltage steps and which steps are
        used during each spacecraft spin. A full cycle takes 16 spins. The table
        provides the timing for a given energy step, and most importantly
        provides the "acquisition time", which is the acquisition time, in
        milliseconds, for the energy step.
        """
        # Read in the Lo stepping data table
        lo_stepping_data_file = Path(
            f"{imap_module_directory}/codice/data/lo_stepping_values.csv"
        )
        lo_stepping_data = pd.read_csv(lo_stepping_data_file)

        # Determine which Lo stepping table is needed
        lo_stepping_table_id = constants.LO_STEPPING_TABLE_ID_LOOKUP[
            (self.plan_id, self.plan_step)
        ]

        # Get the appropriate values
        lo_stepping_values = lo_stepping_data[
            lo_stepping_data["table_num"] == lo_stepping_table_id
        ]

        # Create a list for the acquisition times
        self.acquisition_times = []

        # Only need the energy columns from the table
        energy_steps = lo_stepping_values[
            ["e1", "e2", "e3", "e4", "e5", "e6", "e7", "e8"]
        ].astype(str)  # convert to string to avoid confusion with table index value

        # For each energy step (0-127), scan the energy columns and find the row
        # number, which corresponds to a specific acquisition time, then append
        # it to the list
        for step_number in range(128):
            row_number = np.argmax(energy_steps == str(step_number), axis=1).argmax()
            self.acquisition_times.append(lo_stepping_values.acq_time[row_number])

    def get_esa_sweep_values(self) -> None:
        """
        Retrieve the ESA sweep values.

        Get the ElectroStatic Analyzer (ESA) sweep values from the data file
        based on the values of ``plan_id`` and ``plan_step``

        CoDICE-Lo measures ions between ~0.5 and 80 keV/q that enter the
        aperture and are selected and focused according to their E/q into the
        Time of Flight (TOF) assembly.  The E/q sweeping steps up to the max
        voltage for the next stepping cycle when solar wind count rate exceed a
        predefined threshold rate.

        The ESA sweep table defines the voltage steps that are used to cover the
        full energy per charge range.
        """
        # Read in the ESA sweep data table
        esa_sweep_data_file = Path(
            f"{imap_module_directory}/codice/data/esa_sweep_values.csv"
        )
        sweep_data = pd.read_csv(esa_sweep_data_file)

        # Determine which ESA sweep table is needed
        sweep_table_id = constants.ESA_SWEEP_TABLE_ID_LOOKUP[
            (self.plan_id, self.plan_step)
        ]

        # Get the appropriate values
        sweep_table = sweep_data[sweep_data["table_idx"] == sweep_table_id]
        self.esa_sweep_values = sweep_table["esa_v"].values

    def unpack_science_data(self, science_values: str) -> None:
        """
        Unpack the science data from the packet.

        For LO SW Species Counts data, the science data within the packet is a
        blob of compressed values of length 2048 bits (16 species * 128 energy
        levels). These data need to be divided up by species so that each
        species can have their own data variable in the L1A CDF file.

        Parameters
        ----------
        science_values : str
            A string of binary data representing the science values of the data.
        """
        self.compression_algorithm = constants.LO_COMPRESSION_ID_LOOKUP[self.view_id]
        self.collapse_table_id = constants.LO_COLLAPSE_TABLE_ID_LOOKUP[self.view_id]

        # TODO: Turn this back on after SIT-3
        # For SIT-3, just create appropriate length data arrays of all ones
        # Divide up the data by the number of priorities or species
        # science_values = packets[0].data["DATA"].raw_value
        # num_bits = len(science_values)
        # chunk_size = len(science_values) // self.num_counters
        # self.data = [
        #     science_values[i : i + chunk_size] for i in range(0, num_bits, chunk_size)
        # ]
        self.data = [["1"] * 128] * self.num_counters


def create_event_dataset(
    met: list[int], event_data: str, dataset_name: str, data_version: str
) -> xr.Dataset:
    """
    Create dataset for event data.

    Parameters
    ----------
    met : list[int]
        The Mission Elapsed Time of the data.
    event_data : str
        A string of binary numbers representing the event data.
    dataset_name : str
        The name for the dataset.
    data_version : str
        Version of the data product being created.

    Returns
    -------
    dataset : xarray.Dataset
        Xarray dataset containing the event data.
    """
    cdf_attrs = ImapCdfAttributes()
    cdf_attrs.add_instrument_global_attrs("codice")
    cdf_attrs.add_instrument_variable_attrs("codice", "l1a")
    cdf_attrs.add_global_attribute("Data_version", data_version)

    # Define coordinates
    epoch = xr.DataArray(
        met_to_j2000ns(met),  # TODO: Fix after SIT-3 (see note below)
        name="epoch",
        dims=["epoch"],
        attrs=cdf_attrs.get_variable_attributes("epoch_attrs"),
    )

    # Create the dataset to hold the data variables
    dataset = xr.Dataset(
        coords={
            "epoch": epoch,
        },
        attrs=cdf_attrs.get_global_attributes(dataset_name),
    )

    # TODO: Determine what should go in event data CDF and how it should be
    # structured.

    return dataset


def create_hskp_dataset(
    packets: list[space_packet_parser.parser.Packet],
    data_version: str,
) -> xr.Dataset:
    """
    Create dataset for each metadata field for housekeeping data.

    Parameters
    ----------
    packets : list[space_packet_parser.parser.Packet]
        The list of packets to process.
    data_version : str
        Version of the data product being created.

    Returns
    -------
    dataset : xarray.Dataset
        Xarray dataset containing the metadata.
    """
    cdf_attrs = ImapCdfAttributes()
    cdf_attrs.add_instrument_global_attrs("codice")
    cdf_attrs.add_instrument_variable_attrs("codice", "l1a")
    cdf_attrs.add_global_attribute("Data_version", data_version)

    metadata_arrays: dict = collections.defaultdict(list)

    for packet in packets:
        add_metadata_to_array(packet, metadata_arrays)

    epoch = xr.DataArray(
        met_to_j2000ns(
            metadata_arrays["SHCOARSE"],
            reference_epoch=np.datetime64("2010-01-01T00:01:06.184", "ns"),
        ),
        name="epoch",
        dims=["epoch"],
        attrs=cdf_attrs.get_variable_attributes("epoch_attrs"),
    )

    dataset = xr.Dataset(
        coords={"epoch": epoch},
        attrs=cdf_attrs.get_global_attributes("imap_codice_l1a_hskp"),
    )

    # TODO: Change 'TBD' catdesc and fieldname
    # Once housekeeping packet definition file is re-generated with updated
    # version of space_packet_parser, can get fieldname and catdesc info via:
    #    for key, value in (packet.header | packet.data).items():
    #      fieldname = value.short_description
    #      catdesc = value.long_description
    # I am holding off making this change until I acquire updated housekeeping
    # packets/validation data that match the latest telemetry definitions
    for key, value in metadata_arrays.items():
        attrs = cdf_attrs.get_variable_attributes("codice_support_attrs")
        attrs["CATDESC"] = "TBD"
        attrs["DEPEND_0"] = "epoch"
        attrs["FIELDNAM"] = "TBD"
        attrs["LABLAXIS"] = key

        dataset[key] = xr.DataArray(value, dims=["epoch"], attrs=attrs)

    return dataset


def get_params(packet: space_packet_parser.parser.Packet) -> tuple[int, int, int, int]:
    """
    Return the four 'main' parameters used for l1a processing.

    The combination of these parameters largely determines what steps/values
    are used to create CoDICE L1a data products and what steps are needed in
    the pipeline algorithm.

    Parameters
    ----------
    packet : space_packet_parser.parser.Packet
        A packet for the APID of interest.

    Returns
    -------
    table_id : int
        A unique ID assigned to a specific table configuration. This field is
        used to link the overall acquisition and processing settings to a
        specific table configuration.
    plan_id : int
        The plan table that was in use.  In conjunction with ``plan_step``,
        describes which counters are included in the data packet.
    plan_step : int
        Plan step that was active when the data was acquired and processed. In
        conjunction with ``plan_id``, describes which counters are included
        in the data packet.
    view_id : int
        Provides information about how data was collapsed and/or compressed.
    """
    table_id = packet.data["TABLE_ID"].raw_value
    plan_id = packet.data["PLAN_ID"].raw_value
    plan_step = packet.data["PLAN_STEP"].raw_value
    view_id = packet.data["VIEW_ID"].raw_value

    return table_id, plan_id, plan_step, view_id


def process_codice_l1a(file_path: Path, data_version: str) -> xr.Dataset:
    """
    Will process CoDICE l0 data to create l1a data products.

    Parameters
    ----------
    file_path : pathlib.Path | str
        Path to the CoDICE L0 file to process.
    data_version : str
        Version of the data product being created.

    Returns
    -------
    dataset : xarray.Dataset
        The ``xarray`` dataset containing the science data and supporting metadata.
    """
<<<<<<< HEAD
    # TODO: Use new packet_file_to_dataset() function to simplify things

    # Decom the packets, group data by APID, and sort by time
    packets = decom_packets(file_path)
    grouped_data = group_by_apid(packets)

    for apid in grouped_data:
        logger.info(f"\nProcessing {CODICEAPID(apid).name} packet")

        if apid == CODICEAPID.COD_NHK:
            packets = grouped_data[apid]
            sorted_packets = sort_by_time(packets, "SHCOARSE")
            dataset = create_hskp_dataset(sorted_packets, data_version)

        elif apid in [CODICEAPID.COD_LO_PHA, CODICEAPID.COD_HI_PHA]:
            if apid == CODICEAPID.COD_LO_PHA:
                dataset_name = "imap_codice_l1a_lo_pha"
            elif apid == CODICEAPID.COD_HI_PHA:
                dataset_name = "imap_codice_l1a_hi_pha"

            # Sort the packets by time
            packets = sort_by_time(grouped_data[apid], "SHCOARSE")
=======
    # TODO: Once simulated data for codice-hi is acquired, there shouldn't be a
    # need to split the processing based on the file_path, so this function can
    # be simplified.

    apids_for_lo_science_processing = [
        CODICEAPID.COD_LO_INST_COUNTS_AGGREGATED,
        CODICEAPID.COD_LO_INST_COUNTS_SINGLES,
        CODICEAPID.COD_LO_SW_ANGULAR_COUNTS,
        CODICEAPID.COD_LO_NSW_ANGULAR_COUNTS,
        CODICEAPID.COD_LO_SW_PRIORITY_COUNTS,
        CODICEAPID.COD_LO_NSW_PRIORITY_COUNTS,
        CODICEAPID.COD_LO_SW_SPECIES_COUNTS,
        CODICEAPID.COD_LO_NSW_SPECIES_COUNTS,
    ]

    # TODO: Temporary workaround in order to create hi data products in absence
    #       of simulated data
    if file_path.name.startswith(("imap_codice_l0_lo", "imap_codice_l0_hskp")):
        # Decom the packets, group data by APID, and sort by time
        packets = decom_packets(file_path)
        grouped_data = group_by_apid(packets)

        for apid in grouped_data:
            logger.info(f"\nProcessing {CODICEAPID(apid).name} packet")

            if apid == CODICEAPID.COD_NHK:
                packets = grouped_data[apid]
                sorted_packets = sort_by_time(packets, "SHCOARSE")
                dataset = create_hskp_dataset(sorted_packets, data_version)

            elif apid in apids_for_lo_science_processing:
                # Sort the packets by time
                packets = sort_by_time(grouped_data[apid], "SHCOARSE")

                # Determine the start time of the packet
                met = packets[0].data["ACQ_START_SECONDS"].raw_value
                met = [met, met + 1]  # TODO: Remove after SIT-3
                # Extract the data
                science_values = packets[0].data["DATA"].raw_value

                # Get the four "main" parameters for processing
                table_id, plan_id, plan_step, view_id = get_params(packets[0])

                # Run the pipeline to create a dataset for the product
                pipeline = CoDICEL1aPipeline(table_id, plan_id, plan_step, view_id)
                pipeline.get_esa_sweep_values()
                pipeline.get_acquisition_times()
                pipeline.get_data_products(apid)
                pipeline.unpack_science_data(science_values)
                dataset = pipeline.create_science_dataset(met, data_version)

    # TODO: Temporary workaround in order to create hi data products in absence
    #       of simulated data. This is essentially the same process as is for
    #       lo, but don't try to decom any packets, just define the data
    #       outright.
    elif file_path.name.startswith("imap_codice_l0_hi"):
        if file_path.name.startswith("imap_codice_l0_hi-counters-aggregated"):
            apid = CODICEAPID.COD_HI_INST_COUNTS_AGGREGATED
            table_id, plan_id, plan_step, view_id = (1, 0, 0, 3)
        elif file_path.name.startswith("imap_codice_l0_hi-counters-singles"):
            apid = CODICEAPID.COD_HI_INST_COUNTS_SINGLES
            table_id, plan_id, plan_step, view_id = (1, 0, 0, 4)
        elif file_path.name.startswith("imap_codice_l0_hi-omni"):
            apid = CODICEAPID.COD_HI_OMNI_SPECIES_COUNTS
            table_id, plan_id, plan_step, view_id = (1, 0, 0, 5)
        elif file_path.name.startswith("imap_codice_l0_hi-sectored"):
            apid = CODICEAPID.COD_HI_SECT_SPECIES_COUNTS
            table_id, plan_id, plan_step, view_id = (1, 0, 0, 6)

        met0: np.timedelta64 = (np.datetime64("2024-04-29T00:00") - IMAP_EPOCH).astype(
            "timedelta64[s]"
        )
        met0 = met0.astype(np.int64)
        met = [met0, met0 + 1]  # Using this to match the other data products
        science_values = ""  # Currently don't have simulated data for this

        pipeline = CoDICEL1aPipeline(table_id, plan_id, plan_step, view_id)
        pipeline.get_data_products(apid)
        pipeline.unpack_science_data(science_values)
        dataset = pipeline.create_science_dataset(met, data_version)

    # Write dataset to CDF
    logger.info(f"\nFinal data product:\n{dataset}\n")
>>>>>>> f9cce2c5

            # Determine the start time of the packet
            met = packets[0].data["ACQ_START_SECONDS"].raw_value
            met = [met, met + 1]  # TODO: Remove after cdflib fix

            # Extract the data
            event_data = packets[0].data["EVENT_DATA"].raw_value

            # Create the dataset
            dataset = create_event_dataset(met, event_data, dataset_name, data_version)

        elif apid in constants.APIDS_FOR_SCIENCE_PROCESSING:
            # Sort the packets by time
            packets = sort_by_time(grouped_data[apid], "SHCOARSE")

            # Determine the start time of the packet
            met = packets[0].data["ACQ_START_SECONDS"].raw_value
            met = [met, met + 1]  # TODO: Remove after cdflib fix
            # Extract the data
            science_values = packets[0].data["DATA"].raw_value

            # Get the four "main" parameters for processing
            table_id, plan_id, plan_step, view_id = get_params(packets[0])

            # Run the pipeline to create a dataset for the product
            pipeline = CoDICEL1aPipeline(table_id, plan_id, plan_step, view_id)
            pipeline.configure_data_products(apid)
            pipeline.unpack_science_data(science_values)
            dataset = pipeline.create_science_dataset(met, data_version)

    logger.info(f"\nFinal data product:\n{dataset}\n")
    return dataset<|MERGE_RESOLUTION|>--- conflicted
+++ resolved
@@ -457,7 +457,6 @@
     dataset : xarray.Dataset
         The ``xarray`` dataset containing the science data and supporting metadata.
     """
-<<<<<<< HEAD
     # TODO: Use new packet_file_to_dataset() function to simplify things
 
     # Decom the packets, group data by APID, and sort by time
@@ -480,91 +479,6 @@
 
             # Sort the packets by time
             packets = sort_by_time(grouped_data[apid], "SHCOARSE")
-=======
-    # TODO: Once simulated data for codice-hi is acquired, there shouldn't be a
-    # need to split the processing based on the file_path, so this function can
-    # be simplified.
-
-    apids_for_lo_science_processing = [
-        CODICEAPID.COD_LO_INST_COUNTS_AGGREGATED,
-        CODICEAPID.COD_LO_INST_COUNTS_SINGLES,
-        CODICEAPID.COD_LO_SW_ANGULAR_COUNTS,
-        CODICEAPID.COD_LO_NSW_ANGULAR_COUNTS,
-        CODICEAPID.COD_LO_SW_PRIORITY_COUNTS,
-        CODICEAPID.COD_LO_NSW_PRIORITY_COUNTS,
-        CODICEAPID.COD_LO_SW_SPECIES_COUNTS,
-        CODICEAPID.COD_LO_NSW_SPECIES_COUNTS,
-    ]
-
-    # TODO: Temporary workaround in order to create hi data products in absence
-    #       of simulated data
-    if file_path.name.startswith(("imap_codice_l0_lo", "imap_codice_l0_hskp")):
-        # Decom the packets, group data by APID, and sort by time
-        packets = decom_packets(file_path)
-        grouped_data = group_by_apid(packets)
-
-        for apid in grouped_data:
-            logger.info(f"\nProcessing {CODICEAPID(apid).name} packet")
-
-            if apid == CODICEAPID.COD_NHK:
-                packets = grouped_data[apid]
-                sorted_packets = sort_by_time(packets, "SHCOARSE")
-                dataset = create_hskp_dataset(sorted_packets, data_version)
-
-            elif apid in apids_for_lo_science_processing:
-                # Sort the packets by time
-                packets = sort_by_time(grouped_data[apid], "SHCOARSE")
-
-                # Determine the start time of the packet
-                met = packets[0].data["ACQ_START_SECONDS"].raw_value
-                met = [met, met + 1]  # TODO: Remove after SIT-3
-                # Extract the data
-                science_values = packets[0].data["DATA"].raw_value
-
-                # Get the four "main" parameters for processing
-                table_id, plan_id, plan_step, view_id = get_params(packets[0])
-
-                # Run the pipeline to create a dataset for the product
-                pipeline = CoDICEL1aPipeline(table_id, plan_id, plan_step, view_id)
-                pipeline.get_esa_sweep_values()
-                pipeline.get_acquisition_times()
-                pipeline.get_data_products(apid)
-                pipeline.unpack_science_data(science_values)
-                dataset = pipeline.create_science_dataset(met, data_version)
-
-    # TODO: Temporary workaround in order to create hi data products in absence
-    #       of simulated data. This is essentially the same process as is for
-    #       lo, but don't try to decom any packets, just define the data
-    #       outright.
-    elif file_path.name.startswith("imap_codice_l0_hi"):
-        if file_path.name.startswith("imap_codice_l0_hi-counters-aggregated"):
-            apid = CODICEAPID.COD_HI_INST_COUNTS_AGGREGATED
-            table_id, plan_id, plan_step, view_id = (1, 0, 0, 3)
-        elif file_path.name.startswith("imap_codice_l0_hi-counters-singles"):
-            apid = CODICEAPID.COD_HI_INST_COUNTS_SINGLES
-            table_id, plan_id, plan_step, view_id = (1, 0, 0, 4)
-        elif file_path.name.startswith("imap_codice_l0_hi-omni"):
-            apid = CODICEAPID.COD_HI_OMNI_SPECIES_COUNTS
-            table_id, plan_id, plan_step, view_id = (1, 0, 0, 5)
-        elif file_path.name.startswith("imap_codice_l0_hi-sectored"):
-            apid = CODICEAPID.COD_HI_SECT_SPECIES_COUNTS
-            table_id, plan_id, plan_step, view_id = (1, 0, 0, 6)
-
-        met0: np.timedelta64 = (np.datetime64("2024-04-29T00:00") - IMAP_EPOCH).astype(
-            "timedelta64[s]"
-        )
-        met0 = met0.astype(np.int64)
-        met = [met0, met0 + 1]  # Using this to match the other data products
-        science_values = ""  # Currently don't have simulated data for this
-
-        pipeline = CoDICEL1aPipeline(table_id, plan_id, plan_step, view_id)
-        pipeline.get_data_products(apid)
-        pipeline.unpack_science_data(science_values)
-        dataset = pipeline.create_science_dataset(met, data_version)
-
-    # Write dataset to CDF
-    logger.info(f"\nFinal data product:\n{dataset}\n")
->>>>>>> f9cce2c5
 
             # Determine the start time of the packet
             met = packets[0].data["ACQ_START_SECONDS"].raw_value
