"""Perform CoDICE l1a processing.

This module processes decommutated CoDICE packets and creates L1a data products.

Use
---

    from imap_processing.codice.codice_l0 import decom_packets
    from imap_processing.codice.codice_l1a import codice_l1a
    packets = decom_packets(packet_file)
    dataset = process_codice_l1a(packets)
"""

import dataclasses
import logging
from pathlib import Path

import numpy as np
import pandas as pd
import xarray as xr

from imap_processing import imap_module_directory
from imap_processing.cdf.global_attrs import ConstantCoordinates
from imap_processing.cdf.utils import calc_start_time, write_cdf
from imap_processing.codice import cdf_attrs
from imap_processing.codice.constants import (
    ESA_SWEEP_TABLE_ID_LOOKUP,
    LO_COLLAPSE_TABLE_ID_LOOKUP,
    LO_COMPRESSION_ID_LOOKUP,
    LO_NSW_SPECIES_NAMES,
    LO_STEPPING_TABLE_ID_LOOKUP,
<<<<<<< HEAD
    LO_SW_ANGULAR_NAMES,
=======
>>>>>>> 2f3ba40f
    LO_SW_PRIORITY_NAMES,
    LO_SW_SPECIES_NAMES,
)
from imap_processing.codice.utils import CODICEAPID, create_hskp_dataset
from imap_processing.utils import group_by_apid, sort_by_time

logger = logging.getLogger(__name__)
logger.setLevel(logging.INFO)


class CoDICEL1aPipeline:
    """Contains methods for processing L0 data and creating L1a data products.

    Attributes
    ----------
    table_id : int
        A unique ID assigned to a specific table configuration. This field is
        used to link the overall acquisition and processing settings to a
        specific table configuration
    plan_id : int
        The plan table that was in use.  In conjunction with ``plan_step``,
        describes which counters are included in the data packet
    plan_step : int
        Plan step that was active when the data was acquired and processed. In
        conjunction with ``plan_id``, describes which counters are included
        in the data packet
    view_id : int
        Provides information about how data was collapsed and/or compressed

    Methods
    -------
    create_science_dataset()
        Create an ``xarray`` dataset for the unpacked science data.
    get_acquisition_times()
        Retrieve the acquisition times via the Lo stepping table.
    get_esa_sweep_values()
        Retrieve the ESA sweep values.
    get_lo_data_products()
        Retrieve the lo data products.
    unpack_science_data()
        Make 4D L1a data product from the decompressed science data.
    """

    def __init__(self, table_id: int, plan_id: int, plan_step: int, view_id: int):
        """Initialize a ``CoDICEL1aPipeline`` class instance."""
        self.table_id = table_id
        self.plan_id = plan_id
        self.plan_step = plan_step
        self.view_id = view_id

    def create_science_dataset(self, packets: list) -> xr.Dataset:
        """Create an ``xarray`` dataset for the unpacked science data.

        The dataset can then be written to a CDF file.

        Parameters
        ----------
        packet : list[space_packet_parser.parser.Packet]
            List of packets for the APID of interest

        Returns
        -------
        xr.Dataset
            ``xarray`` dataset containing the science data and supporting metadata

        # TODO: Pull out common code and put in codice.utils alongside
        # create_hskp_dataset()
        # TODO: Resolve "Python into too large to convert to C long" error
        """
        epoch = xr.DataArray(
            [calc_start_time(packets[0].data["SHCOARSE"].raw_value)],
            name="epoch",
            dims=["epoch"],
            attrs=ConstantCoordinates.EPOCH,
        )

        energy_steps = xr.DataArray(
            np.arange(self.num_energy_steps),
            name="energy",
            dims=["energy"],
            attrs=cdf_attrs.energy_attrs.output(),
        )

        dataset = xr.Dataset(
            coords={"epoch": epoch, "energy": energy_steps},
            attrs=self.cdf_attrs.output(),
        )

        # Create a data variable for each species
        for variable_data, name in zip(self.data, self.variable_names):
            varname, fieldname = name
            variable_data_arr = [int(item) for item in variable_data]
            variable_data_arr = np.array(variable_data_arr).reshape(
                -1, self.num_energy_steps
            )

            dataset[varname] = xr.DataArray(
                variable_data_arr,
                name=varname,
                dims=["epoch", "energy"],
                attrs=dataclasses.replace(
                    cdf_attrs.counts_attrs, fieldname=fieldname
                ).output(),
            )

        # TODO: Add in the ESA sweep values and acquisition times? (Confirm with Joey)

        return dataset

    def get_acquisition_times(self):
        """Retrieve the acquisition times via the Lo stepping table.

        Get the acquisition times from the data file based on the values of
        ``plan_id`` and ``plan_step``

        The Lo stepping table defines how many voltage steps and which steps are
        used during each spacecraft spin. A full cycle takes 16 spins. The table
        provides the timing for a given energy step, and most importantly
        provides the "acquisition time", which is the acquisition time, in
        milliseconds, for the energy step.
        """
        # Read in the Lo stepping data table
        lo_stepping_data_file = Path(
            f"{imap_module_directory}/codice/data/lo_stepping_values.csv"
        )
        lo_stepping_data = pd.read_csv(lo_stepping_data_file)

        # Determine which Lo stepping table is needed
        lo_stepping_table_id = LO_STEPPING_TABLE_ID_LOOKUP[
            (self.plan_id, self.plan_step)
        ]

        # Get the appropriate values
        # TODO: update lo_stepping_values.csv with updated data
        lo_stepping_values = lo_stepping_data[
            lo_stepping_data["table_num"] == lo_stepping_table_id
        ]

        # Get the acquisition times
        self.acquisition_times = lo_stepping_values.acq_time

        # TODO: Expand acquisition times list so that each energy step has an
        # associated time

    def get_esa_sweep_values(self):
        """Retrieve the ESA sweep values.

        Get the ElectroStatic Analyzer (ESA) sweep values from the data file
        based on the values of ``plan_id`` and ``plan_step``

        CoDICE-Lo measures ions between ~0.5 and 80 keV/q that enter the
        aperture and are selected and focused according to their E/q into the
        Time of Flight (TOF) assembly.  The E/q sweeping steps up to the max
        voltage for the next stepping cycle when solar wind count rate exceed a
        predefined threshold rate.

        The ESA sweep table defines the voltage steps that are used to cover the
        full energy per charge range.
        """
        # Read in the ESA sweep data table
        esa_sweep_data_file = Path(
            f"{imap_module_directory}/codice/data/esa_sweep_values.csv"
        )
        sweep_data = pd.read_csv(esa_sweep_data_file)

        # Determine which ESA sweep table is needed
        sweep_table_id = ESA_SWEEP_TABLE_ID_LOOKUP[(self.plan_id, self.plan_step)]

        # Get the appropriate values
        sweep_table = sweep_data[sweep_data["table_idx"] == sweep_table_id]
        self.esa_sweep_values = sweep_table["esa_v"].values

    def get_lo_data_products(self, apid: int):
        """Retrieve the lo data products table.

        Parameters
        ----------
        apid : int
            The APID of interest.
        """
        if apid == CODICEAPID.COD_LO_SW_SPECIES_COUNTS:
            self.num_counters = 16
            self.num_energy_steps = 128
            self.variable_names = LO_SW_SPECIES_NAMES
            self.cdf_attrs = cdf_attrs.l1a_lo_sw_species_counts_attrs
        elif apid == CODICEAPID.COD_LO_NSW_SPECIES_COUNTS:
            self.num_counters = 8
            self.num_energy_steps = 112
            self.variable_names = LO_NSW_SPECIES_NAMES
            self.cdf_attrs = cdf_attrs.l1a_lo_nsw_species_counts_attrs
        elif apid == CODICEAPID.COD_LO_SW_PRIORITY_COUNTS:
            self.num_counters = 5
            self.num_energy_steps = 211
            self.variable_names = LO_SW_PRIORITY_NAMES
            self.cdf_attrs = cdf_attrs.l1a_lo_sw_priority_counts_attrs
<<<<<<< HEAD
        elif apid == CODICEAPID.COD_LO_SW_ANGULAR_COUNTS:
            self.num_counters = 4
            self.num_energy_steps = 5016
            self.variable_names = LO_SW_ANGULAR_NAMES
            self.cdf_attrs = cdf_attrs.l1a_lo_sw_angular_counts_attrs
=======
>>>>>>> 2f3ba40f

    def unpack_science_data(self, packets: list):
        """Unpack the science data from the packet.

        For LO SW Species Counts data, the science data within the packet is a
        blob of compressed values of length 2048 bits (16 species * 128 energy
        levels). These data need to be divided up by species so that each
        species can have their own data variable in the L1A CDF file.

        Parameters
        ----------
        packet : list[space_packet_parser.parser.Packet]
            List of packets for the APID of interest

        TODO: Check to see if we expect to have multiple packets?
        """
        self.compression_algorithm = LO_COMPRESSION_ID_LOOKUP[self.view_id]
        self.collapse_table_id = LO_COLLAPSE_TABLE_ID_LOOKUP[self.view_id]

        science_values = packets[0].data["DATA"].raw_value

        # Divide up the data by the number of priorities or species
        num_bytes = len(science_values)
        chunk_size = len(science_values) // self.num_counters
<<<<<<< HEAD

=======
>>>>>>> 2f3ba40f
        self.data = [
            science_values[i : i + chunk_size] for i in range(0, num_bytes, chunk_size)
        ]


def get_params(packet) -> tuple[int, int, int, int]:
    """Return the four 'main' parameters used for l1a processing.

    The combination of these parameters largely determines what steps/values
    are used to create CoDICE L1a data products and what steps are needed in
    the pipeline algorithm.

    Parameters
    ----------
    packet : space_packet_parser.parser.Packet
        A packet for the APID of interest

    Returns
    -------
    table_id : int
        A unique ID assigned to a specific table configuration. This field is
        used to link the overall acquisition and processing settings to a
        specific table configuration
    plan_id : int
        The plan table that was in use.  In conjunction with ``plan_step``,
        describes which counters are included in the data packet
    plan_step : int
        Plan step that was active when the data was acquired and processed. In
        conjunction with ``plan_id``, describes which counters are included
        in the data packet
    view_id : int
        Provides information about how data was collapsed and/or compressed
    """
    table_id = packet.data["TABLE_ID"].raw_value
    plan_id = packet.data["PLAN_ID"].raw_value
    plan_step = packet.data["PLAN_STEP"].raw_value
    view_id = packet.data["VIEW_ID"].raw_value

    return table_id, plan_id, plan_step, view_id


def process_codice_l1a(packets) -> xr.Dataset:
    """Process CoDICE l0 data to create l1a data products.

    Parameters
    ----------
    packets : list[space_packet_parser.parser.Packet]
        Decom data list that contains all APIDs

    Returns
    -------
    dataset : xarray.Dataset
        ``xarray`` dataset containing the science data and supporting metadata
    """
    apids_for_lo_science_processing = [
        CODICEAPID.COD_LO_SW_SPECIES_COUNTS,
        CODICEAPID.COD_LO_NSW_SPECIES_COUNTS,
        CODICEAPID.COD_LO_SW_PRIORITY_COUNTS,
<<<<<<< HEAD
        CODICEAPID.COD_LO_NSW_PRIORITY_COUNTS,
        CODICEAPID.COD_LO_SW_ANGULAR_COUNTS,
=======
>>>>>>> 2f3ba40f
    ]

    # Group data by APID and sort by time
    grouped_data = group_by_apid(packets)

    for apid in grouped_data.keys():
        logger.info(f"\nProcessing {CODICEAPID(apid).name} packet")

        if apid == CODICEAPID.COD_NHK:
            packets = grouped_data[apid]
            sorted_packets = sort_by_time(packets, "SHCOARSE")
            dataset = create_hskp_dataset(packets=sorted_packets)

        elif apid in apids_for_lo_science_processing:
            packets = sort_by_time(grouped_data[apid], "SHCOARSE")

            # Get the four "main" parameters for processing
            table_id, plan_id, plan_step, view_id = get_params(packets[0])

            # Run the pipeline to create a dataset for the product
            pipeline = CoDICEL1aPipeline(table_id, plan_id, plan_step, view_id)
            pipeline.get_esa_sweep_values()
            pipeline.get_acquisition_times()
            pipeline.get_lo_data_products(apid)
            pipeline.unpack_science_data(packets)
            dataset = pipeline.create_science_dataset(packets)

        elif apid == CODICEAPID.COD_LO_PHA:
            logger.info(f"{apid} is currently not supported")
            continue

<<<<<<< HEAD
=======
        elif apid == CODICEAPID.COD_LO_NSW_PRIORITY_COUNTS:
            logger.info(f"{apid} is currently not supported")
            continue

>>>>>>> 2f3ba40f
        elif apid == CODICEAPID.COD_LO_SW_ANGULAR_COUNTS:
            logger.info(f"{apid} is currently not supported")
            continue

        elif apid == CODICEAPID.COD_LO_NSW_ANGULAR_COUNTS:
            logger.info(f"{apid} is currently not supported")
            continue

        elif apid == CODICEAPID.COD_HI_PHA:
            logger.info(f"{apid} is currently not supported")
            continue

        elif apid == CODICEAPID.COD_HI_OMNI_SPECIES_COUNTS:
            logger.info(f"{apid} is currently not supported")
            continue

        elif apid == CODICEAPID.COD_HI_SECT_SPECIES_COUNTS:
            logger.info(f"{apid} is currently not supported")
            continue

    # Write dataset to CDF
    logger.info(f"\nFinal data product:\n{dataset}\n")
    dataset.attrs["cdf_filename"] = write_cdf(dataset)
    logger.info(f"\tCreated CDF file: {dataset.cdf_filename}")

    return dataset<|MERGE_RESOLUTION|>--- conflicted
+++ resolved
@@ -29,10 +29,7 @@
     LO_COMPRESSION_ID_LOOKUP,
     LO_NSW_SPECIES_NAMES,
     LO_STEPPING_TABLE_ID_LOOKUP,
-<<<<<<< HEAD
     LO_SW_ANGULAR_NAMES,
-=======
->>>>>>> 2f3ba40f
     LO_SW_PRIORITY_NAMES,
     LO_SW_SPECIES_NAMES,
 )
@@ -228,14 +225,11 @@
             self.num_energy_steps = 211
             self.variable_names = LO_SW_PRIORITY_NAMES
             self.cdf_attrs = cdf_attrs.l1a_lo_sw_priority_counts_attrs
-<<<<<<< HEAD
         elif apid == CODICEAPID.COD_LO_SW_ANGULAR_COUNTS:
             self.num_counters = 4
             self.num_energy_steps = 5016
             self.variable_names = LO_SW_ANGULAR_NAMES
             self.cdf_attrs = cdf_attrs.l1a_lo_sw_angular_counts_attrs
-=======
->>>>>>> 2f3ba40f
 
     def unpack_science_data(self, packets: list):
         """Unpack the science data from the packet.
@@ -260,10 +254,7 @@
         # Divide up the data by the number of priorities or species
         num_bytes = len(science_values)
         chunk_size = len(science_values) // self.num_counters
-<<<<<<< HEAD
-
-=======
->>>>>>> 2f3ba40f
+
         self.data = [
             science_values[i : i + chunk_size] for i in range(0, num_bytes, chunk_size)
         ]
@@ -322,11 +313,8 @@
         CODICEAPID.COD_LO_SW_SPECIES_COUNTS,
         CODICEAPID.COD_LO_NSW_SPECIES_COUNTS,
         CODICEAPID.COD_LO_SW_PRIORITY_COUNTS,
-<<<<<<< HEAD
         CODICEAPID.COD_LO_NSW_PRIORITY_COUNTS,
         CODICEAPID.COD_LO_SW_ANGULAR_COUNTS,
-=======
->>>>>>> 2f3ba40f
     ]
 
     # Group data by APID and sort by time
@@ -358,13 +346,10 @@
             logger.info(f"{apid} is currently not supported")
             continue
 
-<<<<<<< HEAD
-=======
         elif apid == CODICEAPID.COD_LO_NSW_PRIORITY_COUNTS:
             logger.info(f"{apid} is currently not supported")
             continue
 
->>>>>>> 2f3ba40f
         elif apid == CODICEAPID.COD_LO_SW_ANGULAR_COUNTS:
             logger.info(f"{apid} is currently not supported")
             continue
