--- conflicted
+++ resolved
@@ -117,10 +117,8 @@
                 values = np.arange(self.num_positions)
             elif name == "spin_sector":
                 values = np.arange(self.num_spin_sectors)
-            elif name == "energy_steps":
+            elif name == "esa_step":
                 values = np.arange(self.num_energy_steps)
-            elif name == "energy_label":
-                values = np.arange(self.num_energy_steps).astype(str)
             else:
                 # TODO: Need to implement other types of coords
                 continue
@@ -147,84 +145,16 @@
         dataset : xarray.Dataset
             The 'final' ``xarray`` dataset.
         """
-<<<<<<< HEAD
         # Create the main dataset to hold all the variables
         dataset = xr.Dataset(
             coords=self.coords,
             attrs=self.cdf_attrs.get_global_attributes(self.dataset_name),
-=======
-        # Set the CDF attrs
-        cdf_attrs = ImapCdfAttributes()
-        cdf_attrs.add_instrument_global_attrs("codice")
-        cdf_attrs.add_instrument_variable_attrs("codice", "l1a")
-        cdf_attrs.add_global_attribute("Data_version", data_version)
-
-        # Define coordinates
-        epoch = xr.DataArray(
-            packet.epoch,
-            name="epoch",
-            dims=["epoch"],
-            attrs=cdf_attrs.get_variable_attributes("epoch"),
-        )
-        inst_az = xr.DataArray(
-            np.arange(self.num_positions),
-            name="inst_az",
-            dims=["inst_az"],
-            attrs=cdf_attrs.get_variable_attributes("inst_az"),
-        )
-        spin_sector = xr.DataArray(
-            np.arange(self.num_spin_sectors),
-            name="spin_sector",
-            dims=["spin_sector"],
-            attrs=cdf_attrs.get_variable_attributes("spin_sector"),
-        )
-        esa_step = xr.DataArray(
-            np.arange(self.num_energy_steps),
-            name="esa_step",
-            dims=["esa_step"],
-            attrs=cdf_attrs.get_variable_attributes("esa_step"),
-        )
-
-        # Create the dataset to hold the data variables
-        dataset = xr.Dataset(
-            coords={
-                "epoch": epoch,
-                "inst_az": inst_az,
-                "spin_sector": spin_sector,
-                "esa_step": esa_step,
-            },
-            attrs=cdf_attrs.get_global_attributes(self.dataset_name),
->>>>>>> b51f4a10
         )
 
         # Create a data variable for each counter
         for variable_data, variable_name in zip(self.data, self.variable_names):
-<<<<<<< HEAD
             # Reshape to 4 dimensions to allow for epoch dimension
             reshaped_variable_data = np.expand_dims(variable_data, axis=0)
-=======
-            # Data arrays are structured depending on the instrument
-            if self.instrument == "lo":
-                variable_data_arr = np.array(variable_data).reshape(
-                    (
-                        1,
-                        self.num_positions,
-                        self.num_spin_sectors,
-                        self.num_energy_steps,
-                    )
-                )
-                dims = ["epoch", "inst_az", "spin_sector", "esa_step"]
-            elif self.instrument == "hi":
-                variable_data_arr = np.array(variable_data).reshape(
-                    (
-                        1,
-                        self.num_energy_steps,
-                        self.num_positions,
-                        self.num_spin_sectors,
-                    )
-                )
-                dims = ["epoch", "esa_step", "inst_az", "spin_sector"]
->>>>>>> b51f4a10
 
             # Get the CDF attributes
             cdf_attrs_key = (
@@ -240,7 +170,6 @@
                 attrs=attrs,
             )
 
-<<<<<<< HEAD
         # Add support data variables based on data product
         dataset = self.define_support_variables(dataset)
 
@@ -266,15 +195,15 @@
         """
         for variable_name in self.support_variables:
             if variable_name == "energy_table":
-                variable_data = self.get_esa_sweep_values()
-                dims = ["energy_steps"]
-                attrs = self.cdf_attrs.get_variable_attributes("esa_sweep_attrs")
+                variable_data = self.get_energy_table()
+                dims = ["esa_step"]
+                attrs = self.cdf_attrs.get_variable_attributes("esa_step")
 
             elif variable_name == "acquisition_time_per_step":
                 variable_data = self.get_acquisition_times()
-                dims = ["energy_steps"]
+                dims = ["esa_step"]
                 attrs = self.cdf_attrs.get_variable_attributes(
-                    "acquisition_times_attrs"
+                    "acquisition_time_per_step"
                 )
 
             else:
@@ -287,21 +216,6 @@
                 variable_data,
                 dims=dims,
                 attrs=attrs,
-=======
-        # Add ESA Sweep Values and acquisition times (lo only)
-        if self.instrument == "lo":
-            self.get_energy_table()
-            self.get_acquisition_times()
-            dataset["esa_sweep_values"] = xr.DataArray(
-                self.energy_table,
-                dims=["esa_step"],
-                attrs=cdf_attrs.get_variable_attributes("energy_table"),
-            )
-            dataset["acquisition_times"] = xr.DataArray(
-                self.acquisition_times,
-                dims=["esa_step"],
-                attrs=cdf_attrs.get_variable_attributes("acquisition_time_per_step"),
->>>>>>> b51f4a10
             )
 
         return dataset
@@ -357,11 +271,7 @@
 
         return acquisition_times
 
-<<<<<<< HEAD
-    def get_esa_sweep_values(self) -> list[float]:
-=======
-    def get_energy_table(self) -> None:
->>>>>>> b51f4a10
+    def get_energy_table(self) -> list[float]:
         """
         Retrieve the ESA sweep values.
 
@@ -379,7 +289,7 @@
 
         Returns
         -------
-        esa_sweep_values : list[float]
+        energy_table : list[float]
             The list of ESA sweep values (i.e. voltage steps).
         """
         # Read in the ESA sweep data table
@@ -395,13 +305,9 @@
 
         # Get the appropriate values
         sweep_table = sweep_data[sweep_data["table_idx"] == sweep_table_id]
-<<<<<<< HEAD
-        esa_sweep_values = sweep_table["esa_v"].values
-
-        return esa_sweep_values
-=======
-        self.energy_table = sweep_table["esa_v"].values
->>>>>>> b51f4a10
+        energy_table = sweep_table["esa_v"].values
+
+        return energy_table
 
     def reshape_data(self) -> None:
         """
