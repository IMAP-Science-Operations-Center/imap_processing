<<<<<<< HEAD
"""Perform ULTRA L1a cdf generation."""
=======
"""Generate ULTRA L1a CDFs."""
>>>>>>> c90cff32

# TODO: Evaluate naming conventions for fields and variables
# TODO: Improved short and long descriptions for each variable
# TODO: Improved var_notes for each variable
import dataclasses
import logging
from pathlib import Path
from typing import Optional

import numpy as np
import xarray as xr

from imap_processing import decom, imap_module_directory
from imap_processing.cdf.global_attrs import ConstantCoordinates
from imap_processing.cdf.utils import calc_start_time
from imap_processing.ultra import ultra_cdf_attrs
from imap_processing.ultra.l0.decom_ultra import (
    ULTRA_AUX,
    ULTRA_EVENTS,
    ULTRA_RATES,
    ULTRA_TOF,
    process_ultra_apids,
)
from imap_processing.utils import group_by_apid

logger = logging.getLogger(__name__)


def initiate_data_arrays(decom_ultra: dict, apid: int):
    """
    Initiate xarray data arrays.

    Parameters
    ----------
    decom_ultra : dict
        Parsed data.
    apid : int
        Packet APID.

    Returns
    -------
    dataset : xarray.Dataset
        Data in xarray format.
    """
    # Converted time
    time_converted = []

    if apid in ULTRA_EVENTS.apid:
        index = ULTRA_EVENTS.apid.index(apid)
        logical_source = ULTRA_EVENTS.logical_source[index]
        addition_to_logical_desc = ULTRA_EVENTS.addition_to_logical_desc
        for time in decom_ultra["EVENTTIMES"]:
            time_converted.append(calc_start_time(time))
    elif apid in ULTRA_TOF.apid:
        index = ULTRA_TOF.apid.index(apid)
        logical_source = ULTRA_TOF.logical_source[index]
        addition_to_logical_desc = ULTRA_TOF.addition_to_logical_desc
        for time in np.unique(decom_ultra["SHCOARSE"]):
            time_converted.append(calc_start_time(time))
    elif apid in ULTRA_AUX.apid:
        index = ULTRA_AUX.apid.index(apid)
        logical_source = ULTRA_AUX.logical_source[index]
        addition_to_logical_desc = ULTRA_AUX.addition_to_logical_desc
        for time in decom_ultra["SHCOARSE"]:
            time_converted.append(calc_start_time(time))
    elif apid in ULTRA_RATES.apid:
        index = ULTRA_RATES.apid.index(apid)
        logical_source = ULTRA_RATES.logical_source[index]
        addition_to_logical_desc = ULTRA_RATES.addition_to_logical_desc
        for time in decom_ultra["SHCOARSE"]:
            time_converted.append(calc_start_time(time))
    else:
        raise ValueError(f"APID {apid} not recognized.")

    epoch_time = xr.DataArray(
        time_converted,
        name="epoch",
        dims=["epoch"],
        attrs=ConstantCoordinates.EPOCH,
    )

    if apid not in (ULTRA_TOF.apid[0], ULTRA_TOF.apid[1]):
        dataset = xr.Dataset(
            coords={"epoch": epoch_time},
            attrs=dataclasses.replace(
                ultra_cdf_attrs.ultra_l1a_attrs,
                logical_source=logical_source,
                logical_source_desc=f"IMAP Mission ULTRA Instrument Level-1A "
                f"{addition_to_logical_desc} Data",
            ).output(),
        )
    else:
        row = xr.DataArray(
            # Number of pixel rows
            np.arange(54),
            name="row",
            dims=["row"],
            attrs=dataclasses.replace(
                ultra_cdf_attrs.ultra_metadata_attrs,
                catdesc="row",  # TODO: short and long descriptions
                fieldname="row",
            ).output(),
        )

        column = xr.DataArray(
            # Number of pixel columns
            np.arange(180),
            name="column",
            dims=["column"],
            attrs=dataclasses.replace(
                ultra_cdf_attrs.ultra_metadata_attrs,
                catdesc="column",  # TODO: short and long descriptions
                fieldname="column",
            ).output(),
        )

        sid = xr.DataArray(
            # Number of pixel columns
            np.arange(8),
            name="sid",
            dims=["sid"],
            attrs=dataclasses.replace(
                ultra_cdf_attrs.ultra_metadata_attrs,
                catdesc="sid",  # TODO: short and long descriptions
                fieldname="sid",
            ).output(),
        )

        dataset = xr.Dataset(
            coords={"epoch": epoch_time, "sid": sid, "row": row, "column": column},
            attrs=dataclasses.replace(
                ultra_cdf_attrs.ultra_l1a_attrs,
                logical_source=logical_source,
                logical_source_desc=f"IMAP Mission ULTRA Instrument Level-1A "
                f"{addition_to_logical_desc} Data",
            ).output(),
        )

    return dataset


def get_event_time(decom_ultra_dict: dict):
    """
    Get event times using data from events and aux packets.

    Parameters
    ----------
    decom_ultra_dict : dict
        Events and aux data.

    Returns
    -------
    decom_events : dict
        Ultra events data with calculated events timestamps.

    Notes
    -----
    Equation for event time:
    t = t_(spin start) + t_(spin start sub)/1000 +
    t_(spin duration)/1000 * phase_angle/720
    """
    event_times, durations, spin_starts = ([] for _ in range(3))
    decom_aux = decom_ultra_dict[ULTRA_AUX.apid[0]]
    decom_events = decom_ultra_dict[ULTRA_EVENTS.apid[0]]

    timespinstart_array = np.array(decom_aux["TIMESPINSTART"])
    timespinstartsub_array = np.array(decom_aux["TIMESPINSTARTSUB"]) / 1000

    # spin start according to aux data
    aux_spin_starts = timespinstart_array + timespinstartsub_array

    for time in np.unique(decom_events["SHCOARSE"]):
        # Get the nearest spin start and duration prior to the event
        spin_start = aux_spin_starts[aux_spin_starts <= time][-1]
        duration = np.array(decom_aux["DURATION"])[aux_spin_starts <= time][-1]

        # Find the events
        event_indices = np.where(np.array(decom_events["SHCOARSE"]) == time)

        for event_index in event_indices[0]:
            phase_angle = decom_events["PHASE_ANGLE"][event_index]

            durations.append(duration)
            spin_starts.append(spin_start)

            # If there were no events, the time is set to 'SHCOARSE'
            if decom_events["COUNT"][event_index] == 0:
                event_times.append(decom_events["SHCOARSE"][event_index])
            else:
                event_times.append(spin_start + (duration / 1000) * (phase_angle / 720))

    decom_events["DURATION"] = durations
    decom_events["TIMESPINSTART"] = spin_starts
    decom_events["EVENTTIMES"] = event_times

    return decom_events


def create_dataset(decom_ultra_dict: dict):
    """
    Create xarray for packet.

    Parameters
    ----------
    decom_ultra_dict : dict
        Dictionary of parsed data.

    Returns
    -------
    dataset : xarray.Dataset
        Data in xarray format.
    """
    # Combine events and aux datasets so we can have proper event timestamps
    if ULTRA_EVENTS.apid[0] in decom_ultra_dict.keys():
        apid = ULTRA_EVENTS.apid[0]
        decom_ultra = get_event_time(decom_ultra_dict)
    else:
        apid = next(iter(decom_ultra_dict.keys()))
        decom_ultra = decom_ultra_dict[apid]

    dataset = initiate_data_arrays(decom_ultra, apid)

    for key, value in decom_ultra.items():
        # EVENT DATA and FASTDATA_00 have been broken down further
        # (see ultra_utils.py) and are therefore not needed.
        # SID is also not needed as it is used as a dimension.
        if key in {"EVENTDATA", "FASTDATA_00", "SID"}:
            continue
        # Everything in the TOF packet has dimensions of (time, sid) except
        # for PACKETDATA which has dimensions of (time, sid, row, column) and
        # SHCOARSE with has dimensions of (time)
        elif apid == ULTRA_TOF.apid[0] and key != "PACKETDATA" and key != "SHCOARSE":
            attrs = dataclasses.replace(
                ultra_cdf_attrs.ultra_support_attrs,
                catdesc=key.lower(),  # TODO: short and long descriptions
                fieldname=key.lower(),
                label_axis=key.lower(),
                depend_1="sid",
            ).output()
            dims = ["epoch", "sid"]
        # AUX enums require string attributes
        elif key in [
            "SPINPERIODVALID",
            "SPINPHASEVALID",
            "SPINPERIODSOURCE",
            "CATBEDHEATERFLAG",
            "HWMODE",
            "IMCENB",
            "LEFTDEFLECTIONCHARGE",
            "RIGHTDEFLECTIONCHARGE",
        ]:
            attrs = dataclasses.replace(
                ultra_cdf_attrs.string_base,
                catdesc=key.lower(),  # TODO: short and long descriptions
                fieldname=key.lower(),
                depend_0="epoch",
            ).output()
            dims = ["epoch"]
        # TOF packetdata has multiple dimensions
        elif key == "PACKETDATA":
            attrs = dataclasses.replace(
                ultra_cdf_attrs.ultra_support_attrs,
                catdesc=key.lower(),  # TODO: short and long descriptions
                fieldname=key.lower(),
                label_axis=key.lower(),
                depend_1="sid",
                depend_2="row",
                depend_3="column",
                units="pixels",
                variable_purpose="primary_var",
            ).output()
            dims = ["epoch", "sid", "row", "column"]
        # Use metadata with a single dimension for
        # all other data products
        else:
            attrs = dataclasses.replace(
                ultra_cdf_attrs.ultra_support_attrs,
                catdesc=key.lower(),  # TODO: short and long descriptions
                fieldname=key.lower(),
                label_axis=key.lower(),
            ).output()
            dims = ["epoch"]

        dataset[key] = xr.DataArray(
            value,
            name=key if key == "epoch" else key.lower(),
            dims=dims,
            attrs=attrs,
        )

    return dataset


def ultra_l1a(packet_file: Path, data_version: str, apid: Optional[int] = None):
    """
    Will process ULTRA L0 data into L1A CDF files at output_filepath.

    Parameters
    ----------
    packet_file : pathlib.Path
        Path to the CCSDS data packet file.
    data_version : str
        Version of the data product being created.
    apid : Optional[int]
        Optional apid.

    Returns
    -------
    output_datasets : list of xarray.Dataset
        List of xarray.Dataset.
    """
    xtce = Path(
        f"{imap_module_directory}/ultra/packet_definitions/" f"ULTRA_SCI_COMBINED.xml"
    )

    packets = decom.decom_packets(packet_file, xtce)
    grouped_data = group_by_apid(packets)

    output_datasets = []

    # This is used for two purposes currently:
    # 1. For testing purposes to only generate a dataset for a single apid.
    #    Each test dataset is only for a single apid while the rest of the apids
    #    contain zeros. Ideally we would have
    #    test data for all apids and remove this parameter.
    # 2. When we are generating the l1a dataset for the events packet since
    #    right now we need to combine the events and aux packets to get the
    #    correct event timestamps (get_event_time). This part will change
    #    when we begin using the spin table in the database instead of the aux packet.
    if apid is not None:
        apids = [apid]
    else:
        apids = grouped_data.keys()

    for apid in apids:
        if apid == ULTRA_EVENTS.apid[0]:
            decom_ultra_dict = {
                apid: process_ultra_apids(grouped_data[apid], apid),
                ULTRA_AUX.apid[0]: process_ultra_apids(
                    grouped_data[ULTRA_AUX.apid[0]], ULTRA_AUX.apid[0]
                ),
            }
        else:
            decom_ultra_dict = {
                apid: process_ultra_apids(grouped_data[apid], apid),
            }
        dataset = create_dataset(decom_ultra_dict)
        # TODO: move this to use ImapCdfAttributes().add_global_attribute()
        dataset.attrs["Data_version"] = data_version
        output_datasets.append(dataset)

    return output_datasets<|MERGE_RESOLUTION|>--- conflicted
+++ resolved
@@ -1,8 +1,5 @@
-<<<<<<< HEAD
-"""Perform ULTRA L1a cdf generation."""
-=======
 """Generate ULTRA L1a CDFs."""
->>>>>>> c90cff32
+
 
 # TODO: Evaluate naming conventions for fields and variables
 # TODO: Improved short and long descriptions for each variable
