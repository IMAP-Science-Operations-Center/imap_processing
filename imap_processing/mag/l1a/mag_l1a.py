"""Methods for decomming packets, processing to level 1A, and writing CDFs for MAG."""

import logging
from pathlib import Path

import numpy as np
import xarray as xr

from imap_processing.cdf.global_attrs import ConstantCoordinates
from imap_processing.cdf.utils import calc_start_time, write_cdf
from imap_processing.mag import mag_cdf_attrs
from imap_processing.mag.l0 import decom_mag
from imap_processing.mag.l0.mag_l0_data import MagL0
from imap_processing.mag.l1a.mag_l1a_data import MagL1a, TimeTuple

logger = logging.getLogger(__name__)


<<<<<<< HEAD
def mag_l1a(packet_filepath) -> list[Path]:
=======
def mag_l1a(packet_filepath, data_version: str) -> list[Path]:
>>>>>>> bc039042
    """
    Process MAG L0 data into L1A CDF files at cdf_filepath.

    Parameters
    ----------
    packet_filepath :
        Packet files for processing

    Returns
    -------
    generated_files: list[Path]
        A list of generated filenames
    """
    packets = decom_mag.decom_packets(packet_filepath)

    norm_data = packets["norm"]
    burst_data = packets["burst"]

    generated_files = process_and_write_data(
        norm_data,
        mag_cdf_attrs.mag_l1a_norm_raw_attrs.output(),
        mag_cdf_attrs.mag_l1a_norm_mago_attrs.output(),
        mag_cdf_attrs.mag_l1a_norm_magi_attrs.output(),
<<<<<<< HEAD
=======
        data_version,
>>>>>>> bc039042
    )
    generated_files += process_and_write_data(
        burst_data,
        mag_cdf_attrs.mag_l1a_burst_raw_attrs.output(),
        mag_cdf_attrs.mag_l1a_burst_mago_attrs.output(),
        mag_cdf_attrs.mag_l1a_burst_magi_attrs.output(),
<<<<<<< HEAD
    )

    return generated_files
=======
        data_version,
    )

    return generated_files


def process_and_write_data(
    packet_data: list[MagL0],
    raw_attrs: dict,
    mago_attrs: dict,
    magi_attrs: dict,
    data_version: str,
) -> list[Path]:
    """
    Process MAG L0 data into L1A, then create and write out CDF files.

    Norm and burst mode descriptors are distinguished with the passed in attrs.

    Parameters
    ----------
    packet_data: list[MagL0]
        List of MagL0 packets to process, containing primary and secondary sensor data
    raw_attrs
        Attributes for MagL1A raw CDF files
    mago_attrs
        Attributes for MagL1A MAGo CDF files
    magi_attrs
        Attributes for MagL1A MAGi CDF files

    Returns
    -------
    generated_files: list[Path]
        A list of generated filenames
    """
    if not packet_data:
        return []

    # TODO: Rework attrs to be better
    raw_attrs["Data_version"] = data_version
    magi_attrs["Data_version"] = data_version
    mago_attrs["Data_version"] = data_version

    mag_raw = decom_mag.generate_dataset(packet_data, raw_attrs)

    filepath = write_cdf(mag_raw)
    logger.info(f"Created RAW CDF file at {filepath}")

    generated_files = [filepath]

    l1a = process_packets(packet_data)

    for _, mago in l1a["mago"].items():
        norm_mago_output = generate_dataset(mago, mago_attrs)
        filepath = write_cdf(norm_mago_output)
        logger.info(f"Created L1a MAGo CDF file at {filepath}")
        generated_files.append(filepath)
>>>>>>> bc039042

    for _, magi in l1a["magi"].items():
        norm_magi_output = generate_dataset(magi, magi_attrs)
        filepath = write_cdf(norm_magi_output)
        logger.info(f"Created L1a MAGi CDF file at {filepath}")
        generated_files.append(filepath)

<<<<<<< HEAD
def process_and_write_data(
    packet_data: list[MagL0], raw_attrs: dict, mago_attrs: dict, magi_attrs: dict
) -> list[Path]:
    """
    Process MAG L0 data into L1A, then create and write out CDF files.

    Norm and burst mode descriptors are distinguished with the passed in attrs.

    Parameters
    ----------
    packet_data: list[MagL0]
        List of MagL0 packets to process, containing primary and secondary sensor data
    raw_attrs
        Attributes for MagL1A raw CDF files
    mago_attrs
        Attributes for MagL1A MAGo CDF files
    magi_attrs
        Attributes for MagL1A MAGi CDF files

    Returns
    -------
    generated_files: list[Path]
        A list of generated filenames
    """
    if not packet_data:
        return []

    mag_raw = decom_mag.generate_dataset(packet_data, raw_attrs)

    filepath = write_cdf(mag_raw)
    logger.info(f"Created RAW CDF file at {filepath}")

    generated_files = [filepath]

    l1a = process_packets(packet_data)

    for _, mago in l1a["mago"].items():
        norm_mago_output = generate_dataset(mago, mago_attrs)
        filepath = write_cdf(norm_mago_output)
        logger.info(f"Created L1a MAGo CDF file at {filepath}")
        generated_files.append(filepath)

    for _, magi in l1a["magi"].items():
        norm_magi_output = generate_dataset(magi, magi_attrs)
        filepath = write_cdf(norm_magi_output)
        logger.info(f"Created L1a MAGi CDF file at {filepath}")
        generated_files.append(filepath)

=======
>>>>>>> bc039042
    return generated_files


def process_packets(
    mag_l0_list: list[MagL0],
) -> dict[str, dict[np.datetime64, MagL1a]]:
    """
    Given a list of MagL0 packets, process them into MagO and MagI L1A data classes.

    Parameters
    ----------
    mag_l0_list : list[MagL0]
        List of Mag L0 packets to process

    Returns
    -------
    packet_dict: dict[str, dict[np.datetime64, MagL1a]]
        Dictionary containing two keys: "mago" which points to a dictionary of mago
         MagL1A objects, and "magi" which points to a dictionary of magi MagL1A objects.
         Each dictionary has keys of days and values of MagL1A objects, so each day
         corresponds to one MagL1A object.

    """
    magi = {}
    mago = {}

    for mag_l0 in mag_l0_list:
        if mag_l0.COMPRESSION:
            raise NotImplementedError("Unable to process compressed data")

        primary_start_time = TimeTuple(mag_l0.PRI_COARSETM, mag_l0.PRI_FNTM)
        secondary_start_time = TimeTuple(mag_l0.SEC_COARSETM, mag_l0.SEC_FNTM)

        primary_day = calc_start_time(primary_start_time.to_seconds()).astype(
            "datetime64[D]"
        )
        secondary_day = calc_start_time(secondary_start_time.to_seconds()).astype(
            "datetime64[D]"
        )

        # seconds of data in this packet is the SUBTYPE plus 1
        seconds_per_packet = mag_l0.PUS_SSUBTYPE + 1

        # now we know the number of secs of data in the packet, and the data rates of
        # each sensor, we can calculate how much data is in this packet and where the
        # byte boundaries are.

        # VECSEC is already decoded in mag_l0
        total_primary_vectors = seconds_per_packet * mag_l0.PRI_VECSEC
        total_secondary_vectors = seconds_per_packet * mag_l0.SEC_VECSEC

        primary_vectors, secondary_vectors = MagL1a.process_vector_data(
            mag_l0.VECTORS, total_primary_vectors, total_secondary_vectors
        )

        primary_timestamped_vectors = MagL1a.calculate_vector_time(
            primary_vectors, mag_l0.PRI_VECSEC, primary_start_time
        )
        secondary_timestamped_vectors = MagL1a.calculate_vector_time(
            secondary_vectors, mag_l0.SEC_VECSEC, secondary_start_time
        )

        # Sort primary and secondary into MAGo and MAGi by 24 hour chunks
        # TODO: Individual vectors should be sorted by day, not the whole packet
        mago_is_primary = mag_l0.PRI_SENS == 0

        mago_day = primary_day if mago_is_primary else secondary_day
        magi_day = primary_day if not mago_is_primary else secondary_day

        if mago_day not in mago:
            mago[mago_day] = MagL1a(
                True,
                bool(mag_l0.MAGO_ACT),
                mag_l0.SHCOARSE,
                primary_timestamped_vectors
                if mago_is_primary
                else secondary_timestamped_vectors,
            )
        else:
            mago[mago_day].vectors = np.concatenate(
                [
                    mago[mago_day].vectors,
                    (
                        primary_timestamped_vectors
                        if mago_is_primary
                        else secondary_timestamped_vectors
                    ),
                ]
            )

        if magi_day not in magi:
            magi[magi_day] = MagL1a(
                False,
                bool(mag_l0.MAGI_ACT),
                mag_l0.SHCOARSE,
                primary_timestamped_vectors
                if not mago_is_primary
                else secondary_timestamped_vectors,
            )
        else:
            magi[magi_day].vectors = np.concatenate(
                [
                    magi[magi_day].vectors,
                    (
                        primary_timestamped_vectors
                        if not mago_is_primary
                        else secondary_timestamped_vectors
                    ),
                ]
            )

    return {"mago": mago, "magi": magi}


def generate_dataset(single_file_l1a: MagL1a, dataset_attrs: dict) -> xr.Dataset:
    """
    Generate a Xarray dataset for L1A data to output to CDF files.

    Global_attrs should contain all info about mago/magi and burst/norm distinction, as
     well as any general info in the global attributes.

     Assumes each MagL1a object is a single day of data, so one MagL1a object has one
     CDF file output.

    Parameters
    ----------
    single_file_l1a: MagL1a
        L1A data covering one day to process into a xarray dataset.
    dataset_attrs: dict
        Global attributes for the dataset, as created by mag_attrs

    Returns
    -------
    dataset : xr.Dataset
        One xarray dataset with proper CDF attributes and shape containing MAG L1A data.
    """
    # TODO: Just leave time in datetime64 type with vector as dtype object to avoid this
    # Get the timestamp from the end of the vector
    time_data = single_file_l1a.vectors[:, 4].astype(
        np.dtype("datetime64[ns]"), copy=False
    )

    direction = xr.DataArray(
        np.arange(4),
        name="direction",
        dims=["direction"],
        attrs=mag_cdf_attrs.direction_attrs.output(),
    )

    # TODO: Epoch here refers to the start of the sample. Confirm that this is
    # what mag is expecting, and if it is, CATDESC needs to be updated.
    epoch_time = xr.DataArray(
        time_data,
        name="epoch",
        dims=["epoch"],
        attrs=ConstantCoordinates.EPOCH,
    )

    vectors = xr.DataArray(
        single_file_l1a.vectors[:, :4],
        name="vectors",
        dims=["epoch", "direction"],
        attrs=mag_cdf_attrs.vector_attrs.output(),
    )

    output = xr.Dataset(
        coords={"epoch": epoch_time, "direction": direction},
        attrs=dataset_attrs,
    )

    output["vectors"] = vectors

    # TODO: Put is_mago and active in the header

    return output<|MERGE_RESOLUTION|>--- conflicted
+++ resolved
@@ -16,11 +16,7 @@
 logger = logging.getLogger(__name__)
 
 
-<<<<<<< HEAD
-def mag_l1a(packet_filepath) -> list[Path]:
-=======
 def mag_l1a(packet_filepath, data_version: str) -> list[Path]:
->>>>>>> bc039042
     """
     Process MAG L0 data into L1A CDF files at cdf_filepath.
 
@@ -44,21 +40,13 @@
         mag_cdf_attrs.mag_l1a_norm_raw_attrs.output(),
         mag_cdf_attrs.mag_l1a_norm_mago_attrs.output(),
         mag_cdf_attrs.mag_l1a_norm_magi_attrs.output(),
-<<<<<<< HEAD
-=======
         data_version,
->>>>>>> bc039042
     )
     generated_files += process_and_write_data(
         burst_data,
         mag_cdf_attrs.mag_l1a_burst_raw_attrs.output(),
         mag_cdf_attrs.mag_l1a_burst_mago_attrs.output(),
         mag_cdf_attrs.mag_l1a_burst_magi_attrs.output(),
-<<<<<<< HEAD
-    )
-
-    return generated_files
-=======
         data_version,
     )
 
@@ -115,7 +103,6 @@
         filepath = write_cdf(norm_mago_output)
         logger.info(f"Created L1a MAGo CDF file at {filepath}")
         generated_files.append(filepath)
->>>>>>> bc039042
 
     for _, magi in l1a["magi"].items():
         norm_magi_output = generate_dataset(magi, magi_attrs)
@@ -123,57 +110,6 @@
         logger.info(f"Created L1a MAGi CDF file at {filepath}")
         generated_files.append(filepath)
 
-<<<<<<< HEAD
-def process_and_write_data(
-    packet_data: list[MagL0], raw_attrs: dict, mago_attrs: dict, magi_attrs: dict
-) -> list[Path]:
-    """
-    Process MAG L0 data into L1A, then create and write out CDF files.
-
-    Norm and burst mode descriptors are distinguished with the passed in attrs.
-
-    Parameters
-    ----------
-    packet_data: list[MagL0]
-        List of MagL0 packets to process, containing primary and secondary sensor data
-    raw_attrs
-        Attributes for MagL1A raw CDF files
-    mago_attrs
-        Attributes for MagL1A MAGo CDF files
-    magi_attrs
-        Attributes for MagL1A MAGi CDF files
-
-    Returns
-    -------
-    generated_files: list[Path]
-        A list of generated filenames
-    """
-    if not packet_data:
-        return []
-
-    mag_raw = decom_mag.generate_dataset(packet_data, raw_attrs)
-
-    filepath = write_cdf(mag_raw)
-    logger.info(f"Created RAW CDF file at {filepath}")
-
-    generated_files = [filepath]
-
-    l1a = process_packets(packet_data)
-
-    for _, mago in l1a["mago"].items():
-        norm_mago_output = generate_dataset(mago, mago_attrs)
-        filepath = write_cdf(norm_mago_output)
-        logger.info(f"Created L1a MAGo CDF file at {filepath}")
-        generated_files.append(filepath)
-
-    for _, magi in l1a["magi"].items():
-        norm_magi_output = generate_dataset(magi, magi_attrs)
-        filepath = write_cdf(norm_magi_output)
-        logger.info(f"Created L1a MAGi CDF file at {filepath}")
-        generated_files.append(filepath)
-
-=======
->>>>>>> bc039042
     return generated_files
 
 
