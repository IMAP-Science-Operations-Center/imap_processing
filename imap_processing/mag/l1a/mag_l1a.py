--- conflicted
+++ resolved
@@ -191,18 +191,12 @@
         # byte boundaries are.
 
         primary_vectors, secondary_vectors = MagL1a.process_vector_data(
-<<<<<<< HEAD
-            mag_l0.VECTORS.astype(dtype=np.int32),
-            primary_packet_data.total_vectors,
-            secondary_packet_data.total_vectors,
-=======
             mag_l0.VECTORS.astype(dtype=np.int32),  # type: ignore[union-attr]
             # TODO Maybe Change, Item "str" of "Union[Any, str]"
             #  has no attribute "astype"
             # this is because mypy expects both to have the attributes
-            total_primary_vectors,
-            total_secondary_vectors,
->>>>>>> 804a4a18
+            primary_packet_data.total_vectors,
+            secondary_packet_data.total_vectors,
         )
 
         primary_timestamped_vectors = MagL1a.calculate_vector_time(
