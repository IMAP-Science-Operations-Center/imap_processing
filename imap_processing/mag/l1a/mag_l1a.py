"""Methods for decomming packets, processing to level 1A, and writing CDFs for MAG."""

import dataclasses
import logging
from pathlib import Path

import numpy as np
import xarray as xr

from imap_processing.cdf.global_attrs import ConstantCoordinates
from imap_processing.cdf.utils import J2000_EPOCH, met_to_j2000ns
from imap_processing.mag import mag_cdf_attrs
from imap_processing.mag.l0 import decom_mag
from imap_processing.mag.l0.mag_l0_data import MagL0
from imap_processing.mag.l1a.mag_l1a_data import (
    MagL1a,
    MagL1aPacketProperties,
    TimeTuple,
)
from imap_processing.mag.mag_cdf_attrs import DataMode, MagGlobalCdfAttributes, Sensor

logger = logging.getLogger(__name__)


def mag_l1a(packet_filepath, data_version: str) -> list[Path]:
    """
    Will process MAG L0 data into L1A CDF files at cdf_filepath.

    Parameters
    ----------
    packet_filepath : pathlib.Path
        Packet files for processing.
    data_version : str
        Data version to write to CDF files.

    Returns
    -------
    generated_files : list[pathlib.Path]
        A list of generated filenames.
    """
    packets = decom_mag.decom_packets(packet_filepath)

    norm_data = packets["norm"]
    burst_data = packets["burst"]

    input_files = [packet_filepath.name]

    generated_files = process_and_write_data(
        norm_data, DataMode.NORM, input_files, data_version
    )
    generated_files += process_and_write_data(
        burst_data, DataMode.BURST, input_files, data_version
    )

    return generated_files


def process_and_write_data(
    packet_data: list[MagL0],
    data_mode: DataMode,
    input_files: list[str],
    data_version: str,
) -> list[Path]:
    """
    Will process MAG L0 data into L1A, then create and write out CDF files.

    Norm and burst mode descriptors are distinguished with the passed in attrs.

    Parameters
    ----------
    packet_data : list[MagL0]
        List of MagL0 packets to process, containing primary and secondary sensor data.
    raw_attrs : dict
        Attributes for MagL1A raw CDF files.
    mago_attrs : dict
        Attributes for MagL1A MAGo CDF files.
    magi_attrs : dict
        Attributes for MagL1A MAGi CDF files.
    data_version : str
        Data version.
    data_version: str
        Version of the CDF file to output, in the format "vXXX"
    packet_data: list[MagL0]
        List of MagL0 packets to process, containing primary and secondary sensor data
    data_mode: DataMode
        Enum for distinguishing between norm and burst mode data
    input_files: list[str]
        List of dependent filenames for generating the CDF files.

    Returns
    -------
    generated_files : list[pathlib.Path]
        A list of generated filenames.
    """
    if not packet_data:
        return []

    generation_date = np.datetime64(
        "now",
    ).astype(str)

    mag_raw = decom_mag.generate_dataset(
        packet_data,
        MagGlobalCdfAttributes(
            data_mode, Sensor.RAW, generation_date, input_files, data_version
        ).attribute_dict,
    )

    generated_datasets = [mag_raw]

    l1a = process_packets(packet_data)

    # TODO: Rearrange generate_dataset to combine these two for loops
    for _, mago in l1a["mago"].items():
<<<<<<< HEAD
        norm_mago_output = generate_dataset(
            mago,
            MagGlobalCdfAttributes(
                data_mode, Sensor.MAGO, generation_date, input_files, data_version
            ).attribute_dict,
        )
        filepath = write_cdf(norm_mago_output)
        logger.info(f"Created L1a MAGo CDF file at {filepath}")
        generated_files.append(filepath)

    for _, magi in l1a["magi"].items():
        norm_magi_output = generate_dataset(
            magi,
            MagGlobalCdfAttributes(
                data_mode, Sensor.MAGI, generation_date, input_files, data_version
            ).attribute_dict,
        )
        filepath = write_cdf(norm_magi_output)
        logger.info(f"Created L1a MAGi CDF file at {filepath}")
        generated_files.append(filepath)
=======
        norm_mago_output = generate_dataset(mago, mago_attrs)
        generated_datasets.append(norm_mago_output)

    for _, magi in l1a["magi"].items():
        norm_magi_output = generate_dataset(magi, magi_attrs)
        generated_datasets.append(norm_magi_output)
>>>>>>> 757eccf5

    return generated_datasets


def process_packets(
    mag_l0_list: list[MagL0],
) -> dict[str, dict[np.datetime64, MagL1a]]:
    """
    Given a list of MagL0 packets, process them into MagO and MagI L1A data classes.

    Parameters
    ----------
    mag_l0_list : list[MagL0]
        List of Mag L0 packets to process.

    Returns
    -------
    packet_dict : dict[str, dict[numpy.datetime64, MagL1a]]
        Dictionary containing two keys: "mago" which points to a dictionary of mago
         MagL1A objects, and "magi" which points to a dictionary of magi MagL1A objects.
         Each dictionary has keys of days and values of MagL1A objects, so each day
         corresponds to one MagL1A object.
    """
    magi = {}
    mago = {}

    for mag_l0 in mag_l0_list:
        if mag_l0.COMPRESSION:
            raise NotImplementedError("Unable to process compressed data")

        primary_start_time = TimeTuple(mag_l0.PRI_COARSETM, mag_l0.PRI_FNTM)
        secondary_start_time = TimeTuple(mag_l0.SEC_COARSETM, mag_l0.SEC_FNTM)

<<<<<<< HEAD
        mago_is_primary = mag_l0.PRI_SENS == 0

        primary_day = calc_start_time(primary_start_time.to_seconds()).astype(
            "datetime64[D]"
        )
        secondary_day = calc_start_time(secondary_start_time.to_seconds()).astype(
            "datetime64[D]"
        )
=======
        primary_day = (
            J2000_EPOCH
            + met_to_j2000ns(primary_start_time.to_seconds()).astype("timedelta64[ns]")
        ).astype("datetime64[D]")
        secondary_day = (
            J2000_EPOCH
            + met_to_j2000ns(secondary_start_time.to_seconds()).astype(
                "timedelta64[ns]"
            )
        ).astype("datetime64[D]")
>>>>>>> 757eccf5

        primary_packet_data = MagL1aPacketProperties(
            mag_l0.SHCOARSE,
            primary_start_time,
            mag_l0.PRI_VECSEC,
            mag_l0.PUS_SSUBTYPE,
            mag_l0.ccsds_header.SRC_SEQ_CTR,
            mag_l0.COMPRESSION,
            mag_l0.MAGO_ACT,
            mag_l0.MAGI_ACT,
            mago_is_primary,
        )

        secondary_packet_data = dataclasses.replace(
            primary_packet_data,
            start_time=secondary_start_time,
            vecsec=mag_l0.SEC_VECSEC,
            pus_ssubtype=mag_l0.PUS_SSUBTYPE,
        )
        # now we know the number of secs of data in the packet, and the data rates of
        # each sensor, we can calculate how much data is in this packet and where the
        # byte boundaries are.

        primary_vectors, secondary_vectors = MagL1a.process_vector_data(
            mag_l0.VECTORS.astype(dtype=np.int32),
            primary_packet_data.total_vectors,
            secondary_packet_data.total_vectors,
        )

        primary_timestamped_vectors = MagL1a.calculate_vector_time(
            primary_vectors,
            primary_packet_data.vectors_per_second,
            primary_packet_data.start_time,
        )
        secondary_timestamped_vectors = MagL1a.calculate_vector_time(
            secondary_vectors,
            secondary_packet_data.vectors_per_second,
            secondary_packet_data.start_time,
        )

        # Sort primary and secondary into MAGo and MAGi by 24 hour chunks
        mago_day = primary_day if mago_is_primary else secondary_day
        magi_day = primary_day if not mago_is_primary else secondary_day

        if mago_day not in mago:
            mago[mago_day] = MagL1a(
                True,
                mag_l0.MAGO_ACT,
                mag_l0.SHCOARSE,
                primary_timestamped_vectors
                if mago_is_primary
                else secondary_timestamped_vectors,
                primary_packet_data if mago_is_primary else secondary_packet_data,
            )
        else:
            mago[mago_day].append_vectors(
                (
                    primary_timestamped_vectors
                    if mago_is_primary
                    else secondary_timestamped_vectors
                ),
                primary_packet_data if mago_is_primary else secondary_packet_data,
            )

        if magi_day not in magi:
            magi[magi_day] = MagL1a(
                False,
                mag_l0.MAGI_ACT,
                mag_l0.SHCOARSE,
                primary_timestamped_vectors
                if not mago_is_primary
                else secondary_timestamped_vectors,
                primary_packet_data if not mago_is_primary else secondary_packet_data,
            )
        else:
            magi[magi_day].append_vectors(
                (
                    primary_timestamped_vectors
                    if not mago_is_primary
                    else secondary_timestamped_vectors
                ),
                primary_packet_data if not mago_is_primary else secondary_packet_data,
            )

    return {"mago": mago, "magi": magi}


def generate_dataset(single_file_l1a: MagL1a, dataset_attrs: dict) -> xr.Dataset:
    """
    Generate a Xarray dataset for L1A data to output to CDF files.

    Global_attrs should contain all info about mago/magi and burst/norm distinction, as
     well as any general info in the global attributes.

     Assumes each MagL1a object is a single day of data, so one MagL1a object has one
     CDF file output.

    Parameters
    ----------
    single_file_l1a : MagL1a
        L1A data covering one day to process into a xarray dataset.
    dataset_attrs : dict
        Global attributes for the dataset, as created by mag_attrs.

    Returns
    -------
    dataset : xarray.Dataset
        One xarray dataset with proper CDF attributes and shape containing MAG L1A data.
    """
    # TODO: add:
    # gaps_in_data global attr
    # magl1avectordefinition data
    #

    # TODO: Just leave time in datetime64 type with vector as dtype object to avoid this
    # Get the timestamp from the end of the vector
    time_data = single_file_l1a.vectors[:, 4].astype(
        np.dtype("datetime64[ns]"), copy=False
    )

    direction = xr.DataArray(
        np.arange(4),
        name="direction",
        dims=["direction"],
        attrs=mag_cdf_attrs.direction_attrs.output(),
    )

    # TODO: Epoch here refers to the start of the sample. Confirm that this is
    # what mag is expecting, and if it is, CATDESC needs to be updated.
    epoch_time = xr.DataArray(
        time_data,
        name="epoch",
        dims=["epoch"],
        attrs=ConstantCoordinates.EPOCH,
    )

    vectors = xr.DataArray(
        single_file_l1a.vectors[:, :4],
        name="vectors",
        dims=["epoch", "direction"],
        attrs=mag_cdf_attrs.vector_attrs.output(),
    )

    output = xr.Dataset(
        coords={"epoch": epoch_time, "direction": direction},
        attrs=dataset_attrs,
    )

    output["vectors"] = vectors

    # TODO: Put is_mago and active in the header

    return output<|MERGE_RESOLUTION|>--- conflicted
+++ resolved
@@ -112,16 +112,13 @@
 
     # TODO: Rearrange generate_dataset to combine these two for loops
     for _, mago in l1a["mago"].items():
-<<<<<<< HEAD
         norm_mago_output = generate_dataset(
             mago,
             MagGlobalCdfAttributes(
                 data_mode, Sensor.MAGO, generation_date, input_files, data_version
             ).attribute_dict,
         )
-        filepath = write_cdf(norm_mago_output)
-        logger.info(f"Created L1a MAGo CDF file at {filepath}")
-        generated_files.append(filepath)
+        generated_datasets.append(norm_mago_output)
 
     for _, magi in l1a["magi"].items():
         norm_magi_output = generate_dataset(
@@ -130,17 +127,7 @@
                 data_mode, Sensor.MAGI, generation_date, input_files, data_version
             ).attribute_dict,
         )
-        filepath = write_cdf(norm_magi_output)
-        logger.info(f"Created L1a MAGi CDF file at {filepath}")
-        generated_files.append(filepath)
-=======
-        norm_mago_output = generate_dataset(mago, mago_attrs)
-        generated_datasets.append(norm_mago_output)
-
-    for _, magi in l1a["magi"].items():
-        norm_magi_output = generate_dataset(magi, magi_attrs)
         generated_datasets.append(norm_magi_output)
->>>>>>> 757eccf5
 
     return generated_datasets
 
@@ -174,16 +161,8 @@
         primary_start_time = TimeTuple(mag_l0.PRI_COARSETM, mag_l0.PRI_FNTM)
         secondary_start_time = TimeTuple(mag_l0.SEC_COARSETM, mag_l0.SEC_FNTM)
 
-<<<<<<< HEAD
         mago_is_primary = mag_l0.PRI_SENS == 0
 
-        primary_day = calc_start_time(primary_start_time.to_seconds()).astype(
-            "datetime64[D]"
-        )
-        secondary_day = calc_start_time(secondary_start_time.to_seconds()).astype(
-            "datetime64[D]"
-        )
-=======
         primary_day = (
             J2000_EPOCH
             + met_to_j2000ns(primary_start_time.to_seconds()).astype("timedelta64[ns]")
@@ -194,7 +173,6 @@
                 "timedelta64[ns]"
             )
         ).astype("datetime64[D]")
->>>>>>> 757eccf5
 
         primary_packet_data = MagL1aPacketProperties(
             mag_l0.SHCOARSE,
