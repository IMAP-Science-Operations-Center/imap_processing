"""Dataclasses for Level 0 MAG data."""
from __future__ import annotations

from __future__ import annotations

from dataclasses import dataclass
from enum import IntEnum

import numpy as np

from imap_processing.ccsds.ccsds_data import CcsdsData


class Mode(IntEnum):
    """Enum class for MAG mode.

    Attributes
    ----------
    BURST : int
        APID for Burst mode data
    NORMAL : int
        ApID for Normal mode data
    """

    BURST = 1068
    NORMAL = 1052


@dataclass
class MagL0:
    """Data class for MAG Level 0 data.

    Attributes
    ----------
    ccsds_header: CcsdsData
        CCSDS Header data
    SHCOARSE: int
        Mission elapsed time
    PUS_SPARE1: int
        ESA standard headers, PUS Spare 1
    PUS_VERSION: int
        PUS Version Number
    PUS_SPARE2: int
        PUS Spare 2
    PUS_STYPE: int
        PUS Service Type
    PUS_SSUBTYPE: int
        PUS Service Subtype - tells number of seconds of data
    COMPRESSION: int
        Science Data Compression Flag - indicates if the data compressed - throw error
        if 1
    MAGO_ACT: int
        MAGO Active Status - if MAGo is active. May also be referred to as "FOB"
    MAGI_ACT: int
        MAGI Active Status - if MAGi is active.  May also be referred to as "FIB"
    PRI_SENS: int
        Primary Sensor - 0 is MAGo, 1 is MAGi
    SPARE1: int
        Spare
    PRI_VECSEC: int
        Primary Vectors per Second - lookup for L1b
    SEC_VECSEC: int
        Secondary Vectors per second
    SPARE2: int
        Spare
    PRI_COARSETM: int
        Primary Coarse Time for first vector, seconds
    PRI_FNTM: int
        Primary Fine Time for first vector, subseconds
    SEC_COARSETM: int
        Secondary Coarse Time for first vector, seconds
    SEC_FNTM: int
        Secondary Fine Time for first vector, subseconds
    VECTORS: np.ndarray | str
        MAG Science Vectors - divide based on PRI_VECSEC and PUS_SSUBTYPE for vector
        counts. There is a post init call to convert a string into a numpy array -
        the only place it is a string is in the class initialization.
    """

    ccsds_header: CcsdsData
    SHCOARSE: int
    PUS_SPARE1: int
    PUS_VERSION: int
    PUS_SPARE2: int
    PUS_STYPE: int
    PUS_SSUBTYPE: int
    COMPRESSION: int
    MAGO_ACT: int
    MAGI_ACT: int
    PRI_SENS: int
    SPARE1: int
    PRI_VECSEC: int
    SEC_VECSEC: int
    SPARE2: int
    PRI_COARSETM: int
    PRI_FNTM: int
    SEC_COARSETM: int
    SEC_FNTM: int
    VECTORS: np.ndarray | str

    def __post_init__(self):
        """Convert Vectors attribute from string to bytearray if needed.

        Also convert encoded "VECSEC" (vectors per second) into proper vectors per
        second values
        """
        # Convert string output from space_packet_parser to numpy array of
        # big-endian bytes
        self.VECTORS = np.frombuffer(
            int(self.VECTORS, 2).to_bytes(len(self.VECTORS) // 8, "big"),
            dtype=np.dtype(">b"),
        )

<<<<<<< HEAD
        # Remove buffer from end of vectors
=======
        # Remove buffer from end of vectors. Vector data needs to be in 50 bit chunks,
        # and may have an extra byte at the end from CCSDS padding.
>>>>>>> acd380dd
        if len(self.VECTORS) % 2:
            self.VECTORS = self.VECTORS[:-1]

        self.PRI_VECSEC = 2**self.PRI_VECSEC
        self.SEC_VECSEC = 2**self.SEC_VECSEC<|MERGE_RESOLUTION|>--- conflicted
+++ resolved
@@ -1,5 +1,4 @@
 """Dataclasses for Level 0 MAG data."""
-from __future__ import annotations
 
 from __future__ import annotations
 
@@ -111,12 +110,7 @@
             dtype=np.dtype(">b"),
         )
 
-<<<<<<< HEAD
         # Remove buffer from end of vectors
-=======
-        # Remove buffer from end of vectors. Vector data needs to be in 50 bit chunks,
-        # and may have an extra byte at the end from CCSDS padding.
->>>>>>> acd380dd
         if len(self.VECTORS) % 2:
             self.VECTORS = self.VECTORS[:-1]
 
