--- conflicted
+++ resolved
@@ -9,18 +9,8 @@
 
 
 class SWAPIAPID(IntEnum):
-<<<<<<< HEAD
+
     """Create ENUM for apid."""
-=======
-    """
-    Create ENUM for apid.
-
-    Attributes
-    ----------
-    IntEnum : IntEnum
-        SWAPI APID Enums.
-    """
->>>>>>> c90cff32
 
     SWP_HK = 1184
     SWP_SCI = 1188
@@ -28,18 +18,8 @@
 
 
 class SWAPIMODE(IntEnum):
-<<<<<<< HEAD
     """Create ENUM for MODE."""
-=======
-    """
-    Create ENUM for MODE.
 
-    Attributes
-    ----------
-    IntEnum : IntEnum
-        SWAPI Mode Enums.
-    """
->>>>>>> c90cff32
 
     LVENG = 0
     LVSCI = 1
