#!/usr/bin/env python3
# ruff: noqa: PLR0913
"""
Run the processing for a specific instrument & data level.

This module serves as a command line utility to invoke the processing for
a user-supplied instrument and data level.

Examples
--------
    imap_cli --instrument <instrument> --level <data_level>
"""

import argparse
import logging
import sys
from abc import ABC, abstractmethod
from json import loads
from pathlib import Path
from typing import final
from urllib.error import HTTPError

import imap_data_access
import xarray as xr

import imap_processing
from imap_processing._version import __version__, __version_tuple__  # noqa: F401
from imap_processing.cdf.utils import load_cdf, write_cdf

# TODO: change how we import things and also folder
# structure may?
# From this:
#   from imap_processing.cdf.utils import write_cdf
# To this:
#   from imap_processing import cdf
# In code:
#   call cdf.utils.write_cdf
from imap_processing.codice import codice_l1a, codice_l1b
from imap_processing.glows.l1a.glows_l1a import glows_l1a
from imap_processing.glows.l1b.glows_l1b import glows_l1b
from imap_processing.hi.l1a import hi_l1a
from imap_processing.hi.l1b import hi_l1b
from imap_processing.hi.l1c import hi_l1c
from imap_processing.hit.l1a.hit_l1a import hit_l1a
from imap_processing.hit.l1b.hit_l1b import hit_l1b
from imap_processing.idex.idex_packet_parser import PacketParser
from imap_processing.lo.l1a import lo_l1a
from imap_processing.lo.l1b import lo_l1b
from imap_processing.lo.l1c import lo_l1c
from imap_processing.mag.l1a.mag_l1a import mag_l1a
from imap_processing.mag.l1b.mag_l1b import mag_l1b
from imap_processing.mag.l1c.mag_l1c import mag_l1c
from imap_processing.swapi.l1.swapi_l1 import swapi_l1
from imap_processing.swe.l1a.swe_l1a import swe_l1a
from imap_processing.swe.l1b.swe_l1b import swe_l1b
from imap_processing.ultra.l1a import ultra_l1a
from imap_processing.ultra.l1b import ultra_l1b
from imap_processing.ultra.l1c import ultra_l1c

logger = logging.getLogger(__name__)


def _parse_args() -> argparse.Namespace:
    """
    Parse the command line arguments.

    The expected input format is:
    --instrument "mag"
    --data-level "l1a"
    --descriptor "all"
    --start-date "20231212"
    --version "v001"
    --dependency "[
        {
            'instrument': 'mag',
            'data_level': 'l0',
            'descriptor': 'sci',
            'version': 'v001',
            'start_date': '20231212'
        }]"
    --upload-to-sdc

    Returns
    -------
    args : argparse.Namespace
        An object containing the parsed arguments and their values.
    """
    description = (
        "This command line program invokes the processing pipeline "
        "for a specific instrument and data level. Example usage: "
        '"imap_cli --instrument "mag" '
        '--data-level "l1a"'
        '--descriptor "all"'
        ' --start-date "20231212"'
        '--version "v001"'
        '--dependency "['
        '   {"instrument": "mag",'
        '   "data_level": "l0",'
        '   "descriptor": "sci",'
        '   "version": "v001",'
        '   "start_date": "20231212"'
        '}]" --upload-to-sdc"'
    )
    instrument_help = (
        "The instrument to process. Acceptable values are: "
        f"{imap_data_access.VALID_INSTRUMENTS}"
    )
    level_help = (
        "The data level to process. Acceptable values are: "
        f"{imap_processing.PROCESSING_LEVELS}"
    )
    descriptor_help = (
        "The descriptor of the product to process. This could be 'all' or a specific "
        "descriptor like 'sci-1min'. Default is 'all'."
    )
    dependency_help = (
        "Dependency information in str format."
        "Example: '[{'instrument': 'mag',"
        "'data_level': 'l0',"
        "'descriptor': 'sci',"
        "'version': 'v001',"
        "'start_date': '20231212'}]"
    )

    parser = argparse.ArgumentParser(prog="imap_cli", description=description)
    # TODO: Add version here and change our current "version" to "data-version"?
    # parser.add_argument(
    #     "--version",
    #     action="version",
    #     version=f"%(prog)s {imap_processing.__version__}",
    # )
    # Logging level
    parser.add_argument(
        "--debug",
        help="Print lots of debugging statements",
        action="store_const",
        dest="loglevel",
        const=logging.DEBUG,
        default=logging.WARNING,
    )
    parser.add_argument(
        "-v",
        "--verbose",
        help="Add verbose output",
        action="store_const",
        dest="loglevel",
        const=logging.INFO,
    )
    parser.add_argument("--instrument", type=str, required=True, help=instrument_help)
    parser.add_argument("--data-level", type=str, required=True, help=level_help)
    # TODO: unused for now, but needed for batch job handling
    # pass through of status in AWS
    parser.add_argument(
        "--descriptor", type=str, required=False, help=descriptor_help, default="all"
    )

    parser.add_argument(
        "--start-date",
        type=str,
        required=True,
        help="Start time for the output data. Format: YYYYMMDD",
    )

    parser.add_argument(
        "--end-date",
        type=str,
        required=False,
        help="End time for the output data. If not provided, start_time will be used "
        "for end_time. Format: YYYYMMDD",
    )
    # TODO: Will need to add some way of including pointing numbers

    parser.add_argument(
        "--version",
        type=str,
        required=True,
        help="Version of the data. Format: vXXX",
    )
    parser.add_argument(
        "--dependency",
        type=str,
        required=True,
        help=dependency_help,
    )

    parser.add_argument(
        "--upload-to-sdc",
        action="store_true",
        required=False,
        help="Upload completed output files to the IMAP SDC.",
    )
    args = parser.parse_args()

    return args


def _validate_args(args: argparse.Namespace) -> None:
    """
    Ensure that the  arguments are valid before kicking off the processing.

    Parameters
    ----------
    args : argparse.Namespace
        An object containing the parsed arguments and their values.
    """
    if args.instrument not in imap_data_access.VALID_INSTRUMENTS:
        raise ValueError(
            f"{args.instrument} is not in the supported instrument list: "
            f"{imap_data_access.VALID_INSTRUMENTS}"
        )
    if args.data_level not in imap_processing.PROCESSING_LEVELS[args.instrument]:
        raise ValueError(
            f"{args.data_level} is not a supported data level for the {args.instrument}"
            " instrument, valid levels are: "
            f"{imap_processing.PROCESSING_LEVELS[args.instrument]}"
        )


class ProcessInstrument(ABC):
    """
    An abstract base class containing a method to process an instrument.

    Parameters
    ----------
    data_level : str
        The data level to process (e.g. ``l1a``).
    dependency_str : str
        A string representation of the dependencies for the instrument in the
        format: "[{
            'instrument': 'mag',
            'data_level': 'l0',
            'descriptor': 'sci',
            'version': 'v00-01',
            'start_date': '20231212'
        }]".
    start_date : str
        The start date for the output data in YYYYMMDD format.
    end_date : str
        The end date for the output data in YYYYMMDD format.
    version : str
        The version of the data in vXXX format.
    upload_to_sdc : bool
        A flag indicating whether to upload the output file to the SDC.
    """

    def __init__(
        self,
        data_level: str,
        dependency_str: str,
        start_date: str,
        end_date: str,
        version: str,
        upload_to_sdc: bool,
    ) -> None:
        self.data_level = data_level

        # Convert string into a dictionary
        self.dependencies = loads(dependency_str.replace("'", '"'))

        self.start_date = start_date
        self.end_date = end_date
        if not end_date:
            self.end_date = start_date

        self.version = version
        self.upload_to_sdc = upload_to_sdc

    def download_dependencies(self) -> list:
        """
        Download the dependencies for the instrument.

        Returns
        -------
        file_list : list[str]
            A list of file paths to the downloaded dependencies.
        """
        file_list = []
        for dependency in self.dependencies:
            try:
                # TODO: Validate dep dict
                # TODO: determine what dependency information is optional
                return_query = imap_data_access.query(
                    start_date=self.start_date,
                    end_date=self.end_date,
                    instrument=dependency["instrument"],
                    data_level=dependency["data_level"],
                    version=dependency["version"],
                    descriptor=dependency["descriptor"],
                )
            except HTTPError as e:
                raise ValueError(f"Unable to download files from {dependency}") from e

            if not return_query:
                raise FileNotFoundError(
                    f"File not found for required dependency "
                    f"{dependency} while attempting to create file."
                    f"This should never occur "
                    f"in normal processing."
                )
            file_list.extend(
                [
                    imap_data_access.download(query_return["file_path"])
                    for query_return in return_query
                ]
            )
        return file_list

    def upload_products(self, products: list[str]) -> None:
        """
        Upload data products to the IMAP SDC.

        Parameters
        ----------
        products : list[str]
            A list of file paths to upload to the SDC.
        """
        if self.upload_to_sdc:
            if len(products) == 0:
                logger.info("No files to upload.")
            for filename in products:
                logger.info(f"Uploading file: {filename}")
                imap_data_access.upload(filename)

    @final
    def process(self) -> None:
        """
        Run the processing workflow and cannot be overridden by subclasses.

        Each IMAP processing step consists of three steps:
        1. Pre-processing actions such as downloading dependencies for processing.
        2. Do the data processing. The result of this step will usually be a list
        of new products (files).
        3. Post-processing actions such as uploading files to the IMAP SDC.
        """
        logger.info(f"IMAP Processing Version: {imap_processing._version.__version__}")
        logger.info(f"Processing {self.__class__.__name__} level {self.data_level}")
        logger.info("Beginning preprocessing (download dependencies)")
        dependencies = self.pre_processing()
        logger.info("Beginning actual processing")
        products = self.do_processing(dependencies)
        logger.info("Beginning postprocessing (uploading data products)")
        self.post_processing(products)
        logger.info("Processing complete")

    def pre_processing(self) -> list:
        """
        Complete pre-processing.

        For this baseclass, pre-processing consists of downloading dependencies
        for processing. Child classes can override this method to customize the
        pre-processing actions.

        Returns
        -------
        list
            List of dependencies downloaded from the IMAP SDC.
        """
        return self.download_dependencies()

    @abstractmethod
    def do_processing(self, dependencies: list):  # type: ignore[no-untyped-def]
        """
        Abstract method that processes the IMAP processing steps.

        All child classes must implement this method. Input and outputs are
        typically lists of file paths but are free to any list.

        Parameters
        ----------
        dependencies : list
            List of dependencies to process.

        Returns
        -------
        list
            List of products produced.
        """
        raise NotImplementedError

<<<<<<< HEAD
    def post_processing(self, products: list[str]) -> None:
=======
    def post_processing(self, datasets: list[xr.Dataset]):
>>>>>>> 757eccf5
        """
        Complete post-processing.

        Default post-processing consists of writing the datasets to local storage
        and then uploading those newly generated products to the IMAP SDC.
        Child classes can override this method to customize the
        post-processing actions.

        Parameters
        ----------
        datasets : list[xarray.Dataset]
            A list of datasets (products) produced by do_processing method.
        """
        logger.info("Writing products to local storage")
        products = [write_cdf(dataset) for dataset in datasets]
        self.upload_products(products)


class Codice(ProcessInstrument):
    """Process CoDICE."""

    def do_processing(self, dependencies: list) -> list:
        """
        Perform CoDICE specific processing.

        Parameters
        ----------
        dependencies : list
            List of dependencies to process.

        Returns
        -------
         list
            List of cdf file paths.
        """
        print(f"Processing CoDICE {self.data_level}")
        cdf_file_path = []

        if self.data_level == "l1a":
            if len(dependencies) > 1:
                raise ValueError(
                    f"Unexpected dependencies found for CoDICE L1a:"
                    f"{dependencies}. Expected only one dependency."
                )
            # process data
            dataset = codice_l1a.process_codice_l1a(dependencies[0], self.version)
            return [dataset]

        if self.data_level == "l1b":
            if len(dependencies) > 1:
                raise ValueError(
                    f"Unexpected dependencies found for CoDICE L1b:"
                    f"{dependencies}. Expected only one dependency."
                )
            # process data
<<<<<<< HEAD
            dataset = codice_l1b.process_codice_l1b(dependencies[0], self.version)
            cdf_file_path = dataset.attrs["cdf_filename"]
            return [cdf_file_path]
        return cdf_file_path
=======
            dependency = load_cdf(dependencies[0])
            dataset = codice_l1b.process_codice_l1b(dependency, self.version)
            return [dataset]
>>>>>>> 757eccf5


class Glows(ProcessInstrument):
    """Process GLOWS."""

    def do_processing(self, dependencies: list) -> list:
        """
        Perform GLOWS specific processing.

        Parameters
        ----------
        dependencies : list
            List of dependencies to process.

        Returns
        -------
        products : list
            List of products.
        """
        print(f"Processing GLOWS {self.data_level}")
        if self.data_level == "l1a":
            if len(dependencies) > 1:
                raise ValueError(
                    f"Unexpected dependencies found for GLOWS L1A:"
                    f"{dependencies}. Expected only one input dependency."
                )
            datasets = glows_l1a(dependencies[0], self.version)

        if self.data_level == "l1b":
            if len(dependencies) > 1:
                raise ValueError(
                    f"Unexpected dependencies found for GLOWS L1B:"
                    f"{dependencies}. Expected at least one input dependency."
                )
            input_dataset = load_cdf(dependencies[0])
            datasets = [glows_l1b(input_dataset, self.version)]

        return datasets


class Hi(ProcessInstrument):
    """Process IMAP-Hi."""

    def do_processing(self, dependencies: list) -> list:
        """
        Perform IMAP-Hi specific processing.

        Parameters
        ----------
        dependencies : list
            List of dependencies to process.

        Returns
        -------
        products : list
            List of products.
        """
        print(f"Processing IMAP-Hi {self.data_level}")

        if self.data_level == "l1a":
            # File path is expected output file path
            if len(dependencies) > 1:
                raise ValueError(
                    f"Unexpected dependencies found for Hi L1A:"
                    f"{dependencies}. Expected only one dependency."
                )
            datasets = hi_l1a.hi_l1a(dependencies[0], self.version)
        elif self.data_level == "l1b":
            dependencies = [load_cdf(dependency) for dependency in dependencies]
            datasets = [hi_l1b.hi_l1b(dependencies[0], self.version)]
        elif self.data_level == "l1c":
            dependencies = [load_cdf(dependency) for dependency in dependencies]
            datasets = [hi_l1c.hi_l1c(dependencies, self.version)]
        else:
            raise NotImplementedError(
                f"Hi processing not implemented for level {self.data_level}"
            )
        return datasets


class Hit(ProcessInstrument):
    """Process HIT."""

    def do_processing(self, dependencies: list) -> list:
        """
        Perform HIT specific processing.

        Parameters
        ----------
        dependencies : list
            List of dependencies to process.

        Returns
        -------
        datasets : list
            List of datasets.
        """
        print(f"Processing HIT {self.data_level}")
        products = []

        if self.data_level == "l1a":
            if len(dependencies) > 1:
                raise ValueError(
                    f"Unexpected dependencies found for HIT L1A:"
                    f"{dependencies}. Expected only one dependency."
                )
            # process data and write all processed data to CDF files
            datasets = hit_l1a(dependencies[0], self.version)
            return datasets

        elif self.data_level == "l1b":
            if len(dependencies) > 1:
                raise ValueError(
                    f"Unexpected dependencies found for HIT L1B:"
                    f"{dependencies}. Expected only one dependency."
                )
            # process data and write all processed data to CDF files
            l1a_dataset = load_cdf(dependencies[0])
<<<<<<< HEAD
            products = hit_l1b(l1a_dataset, self.version)
            return products
        return products
=======
            datasets = hit_l1b(l1a_dataset, self.version)
            return datasets
>>>>>>> 757eccf5


class Idex(ProcessInstrument):
    """Process IDEX."""

    def do_processing(self, dependencies: list) -> list:
        """
        Perform IDEX specific processing.

        Parameters
        ----------
        dependencies : list
            List of dependencies to process.

        Returns
        -------
        list
            List of cdf file paths.
        """
        print(f"Processing IDEX {self.data_level}")
        cdf_file_path = []

        if self.data_level == "l1":
            if len(dependencies) > 1:
                raise ValueError(
                    f"Unexpected dependencies found for IDEX L1:"
                    f"{dependencies}. Expected only one dependency."
                )
            # read CDF file
<<<<<<< HEAD
            processed_data = PacketParser(dependencies[0], self.version).data
            cdf_file_path = write_cdf(processed_data)
            print(f"processed file path: {cdf_file_path}")
            return [cdf_file_path]
        return cdf_file_path
=======
            dataset = PacketParser(dependencies[0], self.version).data
            return [dataset]
>>>>>>> 757eccf5


class Lo(ProcessInstrument):
    """Process IMAP-Lo."""

    def do_processing(self, dependencies: list) -> list:
        """
        Perform IMAP-Lo specific processing.

        Parameters
        ----------
        dependencies : list
            List of dependencies to process.

        Returns
        -------
        output_files : list
            List of output files.
        """
        print(f"Processing IMAP-Lo {self.data_level}")
        output_file = []

        if self.data_level == "l1a":
            # L1A packet / products are 1 to 1. Should only have
            # one dependency file
            if len(dependencies) > 1:
                raise ValueError(
                    f"Unexpected dependencies found for IMAP-Lo L1A:"
                    f"{dependencies}. Expected only one dependency."
                )
            dataset = lo_l1a.lo_l1a(dependencies[0], self.version)
            return [dataset]

        elif self.data_level == "l1b":
            data_dict = {}
            for dependency in dependencies:
<<<<<<< HEAD
                dataset = load_cdf(dependency, to_datetime=True)  # type: ignore[arg-type]
=======
                dataset = load_cdf(dependency)
>>>>>>> 757eccf5
                data_dict[dataset.attrs["Logical_source"]] = dataset
            dataset = lo_l1b.lo_l1b(data_dict, self.version)
            return [dataset]

        elif self.data_level == "l1c":
            data_dict = {}
            for dependency in dependencies:
<<<<<<< HEAD
                dataset = load_cdf(dependency, to_datetime=True)  # type: ignore[arg-type]
                data_dict[dataset.attrs["Logical_source"]] = dataset
            output_file = lo_l1c.lo_l1c(data_dict, self.version)
            return [output_file]
        return output_file
=======
                dataset = load_cdf(dependency)
                data_dict[dataset.attrs["Logical_source"]] = dataset
            dataset = lo_l1c.lo_l1c(data_dict, self.version)
            return [dataset]
>>>>>>> 757eccf5


class Mag(ProcessInstrument):
    """Process MAG."""

    def do_processing(self, dependencies: list) -> list[Path]:
        """
        Perform MAG specific processing.

        Parameters
        ----------
        dependencies : list
            List of dependencies to process.

        Returns
        -------
        output_files : list
            List of output files.
        """
        print(f"Processing MAG {self.data_level}")
        output_files: list[Path] = []

        if self.data_level == "l1a":
            # File path is expected output file path
            if len(dependencies) > 1:
                raise ValueError(
                    f"Unexpected dependencies found for MAG L1A:"
                    f"{dependencies}. Expected only one dependency."
                )
<<<<<<< HEAD
            output_files.extend(mag_l1a(dependencies[0], data_version=self.version))
=======
            datasets = mag_l1a(dependencies[0], data_version=self.version)
            return datasets
>>>>>>> 757eccf5

        if self.data_level == "l1b":
            if len(dependencies) > 1:
                raise ValueError(
                    f"Unexpected dependencies found for MAG L1B:"
                    f"{dependencies}. Expected only one dependency."
                )
            input_data = load_cdf(dependencies[0])
<<<<<<< HEAD
            output_dataset = mag_l1b(input_data, self.version)
            output_files = write_cdf(output_dataset)
            return output_files
=======
            dataset = mag_l1b(input_data, self.version)
            return [dataset]
>>>>>>> 757eccf5

        if self.data_level == "l1c":
            # L1C depends on matching norm/burst files: eg burst-magi and norm-magi or
            # burst-mago and norm-mago
            if len(dependencies) != 2:
                raise ValueError(
                    f"Invalid dependencies found for MAG L1C:"
                    f"{dependencies}. Expected two dependencies."
                )

            input_data = [load_cdf(dep) for dep in dependencies]
            # Input datasets can be in any order
<<<<<<< HEAD
            output_dataset = mag_l1c(input_data[0], input_data[1], self.version)
            output_files.extend(write_cdf(output_dataset))
        return output_files
=======
            dataset = mag_l1c(input_data[0], input_data[1], self.version)
            return [dataset]
>>>>>>> 757eccf5


class Swapi(ProcessInstrument):
    """Process SWAPI."""

    def do_processing(self, dependencies: list) -> list:
        """
        Perform SWAPI specific processing.

        Parameters
        ----------
        dependencies : list
            List of dependencies to process.

        Returns
        -------
        product : list
            List of products.
        """
        print(f"Processing SWAPI {self.data_level}")
        products = []

        if self.data_level == "l1":
            if len(dependencies) > 1:
                raise ValueError(
                    f"Unexpected dependencies found for SWAPI L1:"
                    f"{dependencies}. Expected only one dependency."
                )
            # process data
<<<<<<< HEAD
            processed_data = swapi_l1(dependencies[0], self.version)
            # Write all processed data to CDF files
            products = [write_cdf(dataset) for dataset in processed_data]
        return products
=======
            datasets = swapi_l1(dependencies[0], self.version)
            return datasets
>>>>>>> 757eccf5


class Swe(ProcessInstrument):
    """Process SWE."""

    def do_processing(self, dependencies: list) -> list:
        """
        Perform SWE specific processing.

        Parameters
        ----------
        dependencies : list
            List of dependencies to process.

        Returns
        -------
        list
            Path to cdf file.
        """
        print(f"Processing SWE {self.data_level}")
        cdf_file_path = []

        if self.data_level == "l1a":
            if len(dependencies) > 1:
                raise ValueError(
                    f"Unexpected dependencies found for SWE L1A:"
                    f"{dependencies}. Expected only one dependency."
                )
            dataset = swe_l1a(Path(dependencies[0]), data_version=self.version)
            # Right now, we only process science data. Therefore,
            # we expect only one dataset to be returned.
<<<<<<< HEAD
            cdf_file_path = write_cdf(processed_data)
            print(f"processed file path: {cdf_file_path}")
=======
            return [dataset]
>>>>>>> 757eccf5

        elif self.data_level == "l1b":
            if len(dependencies) > 1:
                raise ValueError(
                    f"Unexpected dependencies found for SWE L1B:"
                    f"{dependencies}. Expected only one dependency."
                )
            # read CDF file
            l1a_dataset = load_cdf(dependencies[0])
<<<<<<< HEAD
            processed_data = swe_l1b(l1a_dataset, data_version=self.version)
            cdf_file_path = write_cdf(processed_data)
            print(f"processed file path: {cdf_file_path}")
=======
            dataset = swe_l1b(l1a_dataset, data_version=self.version)
            return [dataset]
>>>>>>> 757eccf5
        else:
            print("Did not recognize data level. No processing done.")
        return cdf_file_path


class Ultra(ProcessInstrument):
    """Process IMAP-Ultra."""

    def do_processing(self, dependencies: list) -> list:
        """
        Perform IMAP-Ultra specific processing.

        Parameters
        ----------
        dependencies : list
            List of dependencies to process.

        Returns
        -------
        product : list
            List of products.
        """
        print(f"Processing IMAP-Ultra {self.data_level}")
        products = []

        if self.data_level == "l1a":
            # File path is expected output file path
            if len(dependencies) > 1:
                raise ValueError(
                    f"Unexpected dependencies found for ULTRA L1A:"
                    f"{dependencies}. Expected only one dependency."
                )

            datasets = ultra_l1a.ultra_l1a(dependencies[0], self.version)
<<<<<<< HEAD
            products = [write_cdf(dataset) for dataset in datasets]
=======
            return datasets
>>>>>>> 757eccf5
        elif self.data_level == "l1b":
            data_dict = {}
            for dependency in dependencies:
                dataset = load_cdf(dependency)
                data_dict[dataset.attrs["Logical_source"]] = dataset
            datasets = ultra_l1b.ultra_l1b(data_dict, self.version)
<<<<<<< HEAD
            products = [write_cdf(dataset) for dataset in datasets]
=======
            return datasets
>>>>>>> 757eccf5
        elif self.data_level == "l1c":
            data_dict = {}
            for dependency in dependencies:
                dataset = load_cdf(dependency)
                data_dict[dataset.attrs["Logical_source"]] = dataset
            datasets = ultra_l1c.ultra_l1c(data_dict, self.version)
<<<<<<< HEAD
            products = [write_cdf(dataset) for dataset in datasets]
        return products
=======
            return datasets
>>>>>>> 757eccf5


def main() -> None:
    """
    Run the processing for a specific instrument & data level.

    Set up the command line arguments, parse them, and then invoke the
    appropriate instrument processing function.
    """
    # NOTE: This is to allow the cli script to be installed and reference
    #       this function for an entrypoint.
    args = _parse_args()

    _validate_args(args)
    cls = getattr(sys.modules[__name__], args.instrument.capitalize())
    instrument = cls(
        args.data_level,
        args.dependency,
        args.start_date,
        args.end_date,
        args.version,
        args.upload_to_sdc,
    )
    instrument.process()


if __name__ == "__main__":
    main()<|MERGE_RESOLUTION|>--- conflicted
+++ resolved
@@ -377,11 +377,9 @@
         """
         raise NotImplementedError
 
-<<<<<<< HEAD
-    def post_processing(self, products: list[str]) -> None:
-=======
-    def post_processing(self, datasets: list[xr.Dataset]):
->>>>>>> 757eccf5
+
+    def post_processing(self, datasets: list[xr.Dataset]) -> None:
+
         """
         Complete post-processing.
 
@@ -437,16 +435,10 @@
                     f"{dependencies}. Expected only one dependency."
                 )
             # process data
-<<<<<<< HEAD
-            dataset = codice_l1b.process_codice_l1b(dependencies[0], self.version)
-            cdf_file_path = dataset.attrs["cdf_filename"]
-            return [cdf_file_path]
-        return cdf_file_path
-=======
             dependency = load_cdf(dependencies[0])
             dataset = codice_l1b.process_codice_l1b(dependency, self.version)
             return [dataset]
->>>>>>> 757eccf5
+
 
 
 class Glows(ProcessInstrument):
@@ -565,14 +557,10 @@
                 )
             # process data and write all processed data to CDF files
             l1a_dataset = load_cdf(dependencies[0])
-<<<<<<< HEAD
-            products = hit_l1b(l1a_dataset, self.version)
-            return products
-        return products
-=======
+
             datasets = hit_l1b(l1a_dataset, self.version)
             return datasets
->>>>>>> 757eccf5
+
 
 
 class Idex(ProcessInstrument):
@@ -602,16 +590,10 @@
                     f"{dependencies}. Expected only one dependency."
                 )
             # read CDF file
-<<<<<<< HEAD
-            processed_data = PacketParser(dependencies[0], self.version).data
-            cdf_file_path = write_cdf(processed_data)
-            print(f"processed file path: {cdf_file_path}")
-            return [cdf_file_path]
-        return cdf_file_path
-=======
+
             dataset = PacketParser(dependencies[0], self.version).data
             return [dataset]
->>>>>>> 757eccf5
+
 
 
 class Lo(ProcessInstrument):
@@ -648,11 +630,7 @@
         elif self.data_level == "l1b":
             data_dict = {}
             for dependency in dependencies:
-<<<<<<< HEAD
-                dataset = load_cdf(dependency, to_datetime=True)  # type: ignore[arg-type]
-=======
                 dataset = load_cdf(dependency)
->>>>>>> 757eccf5
                 data_dict[dataset.attrs["Logical_source"]] = dataset
             dataset = lo_l1b.lo_l1b(data_dict, self.version)
             return [dataset]
@@ -660,18 +638,10 @@
         elif self.data_level == "l1c":
             data_dict = {}
             for dependency in dependencies:
-<<<<<<< HEAD
-                dataset = load_cdf(dependency, to_datetime=True)  # type: ignore[arg-type]
-                data_dict[dataset.attrs["Logical_source"]] = dataset
-            output_file = lo_l1c.lo_l1c(data_dict, self.version)
-            return [output_file]
-        return output_file
-=======
                 dataset = load_cdf(dependency)
                 data_dict[dataset.attrs["Logical_source"]] = dataset
             dataset = lo_l1c.lo_l1c(data_dict, self.version)
             return [dataset]
->>>>>>> 757eccf5
 
 
 class Mag(ProcessInstrument):
@@ -701,12 +671,8 @@
                     f"Unexpected dependencies found for MAG L1A:"
                     f"{dependencies}. Expected only one dependency."
                 )
-<<<<<<< HEAD
-            output_files.extend(mag_l1a(dependencies[0], data_version=self.version))
-=======
             datasets = mag_l1a(dependencies[0], data_version=self.version)
             return datasets
->>>>>>> 757eccf5
 
         if self.data_level == "l1b":
             if len(dependencies) > 1:
@@ -715,14 +681,9 @@
                     f"{dependencies}. Expected only one dependency."
                 )
             input_data = load_cdf(dependencies[0])
-<<<<<<< HEAD
-            output_dataset = mag_l1b(input_data, self.version)
-            output_files = write_cdf(output_dataset)
-            return output_files
-=======
             dataset = mag_l1b(input_data, self.version)
             return [dataset]
->>>>>>> 757eccf5
+
 
         if self.data_level == "l1c":
             # L1C depends on matching norm/burst files: eg burst-magi and norm-magi or
@@ -735,14 +696,8 @@
 
             input_data = [load_cdf(dep) for dep in dependencies]
             # Input datasets can be in any order
-<<<<<<< HEAD
-            output_dataset = mag_l1c(input_data[0], input_data[1], self.version)
-            output_files.extend(write_cdf(output_dataset))
-        return output_files
-=======
             dataset = mag_l1c(input_data[0], input_data[1], self.version)
             return [dataset]
->>>>>>> 757eccf5
 
 
 class Swapi(ProcessInstrument):
@@ -772,15 +727,8 @@
                     f"{dependencies}. Expected only one dependency."
                 )
             # process data
-<<<<<<< HEAD
-            processed_data = swapi_l1(dependencies[0], self.version)
-            # Write all processed data to CDF files
-            products = [write_cdf(dataset) for dataset in processed_data]
-        return products
-=======
             datasets = swapi_l1(dependencies[0], self.version)
             return datasets
->>>>>>> 757eccf5
 
 
 class Swe(ProcessInstrument):
@@ -812,12 +760,9 @@
             dataset = swe_l1a(Path(dependencies[0]), data_version=self.version)
             # Right now, we only process science data. Therefore,
             # we expect only one dataset to be returned.
-<<<<<<< HEAD
-            cdf_file_path = write_cdf(processed_data)
-            print(f"processed file path: {cdf_file_path}")
-=======
-            return [dataset]
->>>>>>> 757eccf5
+
+            return [dataset]
+
 
         elif self.data_level == "l1b":
             if len(dependencies) > 1:
@@ -827,14 +772,8 @@
                 )
             # read CDF file
             l1a_dataset = load_cdf(dependencies[0])
-<<<<<<< HEAD
-            processed_data = swe_l1b(l1a_dataset, data_version=self.version)
-            cdf_file_path = write_cdf(processed_data)
-            print(f"processed file path: {cdf_file_path}")
-=======
             dataset = swe_l1b(l1a_dataset, data_version=self.version)
             return [dataset]
->>>>>>> 757eccf5
         else:
             print("Did not recognize data level. No processing done.")
         return cdf_file_path
@@ -869,34 +808,22 @@
                 )
 
             datasets = ultra_l1a.ultra_l1a(dependencies[0], self.version)
-<<<<<<< HEAD
-            products = [write_cdf(dataset) for dataset in datasets]
-=======
             return datasets
->>>>>>> 757eccf5
         elif self.data_level == "l1b":
             data_dict = {}
             for dependency in dependencies:
                 dataset = load_cdf(dependency)
                 data_dict[dataset.attrs["Logical_source"]] = dataset
             datasets = ultra_l1b.ultra_l1b(data_dict, self.version)
-<<<<<<< HEAD
-            products = [write_cdf(dataset) for dataset in datasets]
-=======
             return datasets
->>>>>>> 757eccf5
         elif self.data_level == "l1c":
             data_dict = {}
             for dependency in dependencies:
                 dataset = load_cdf(dependency)
                 data_dict[dataset.attrs["Logical_source"]] = dataset
             datasets = ultra_l1c.ultra_l1c(data_dict, self.version)
-<<<<<<< HEAD
-            products = [write_cdf(dataset) for dataset in datasets]
-        return products
-=======
             return datasets
->>>>>>> 757eccf5
+
 
 
 def main() -> None:
