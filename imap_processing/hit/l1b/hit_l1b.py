--- conflicted
+++ resolved
@@ -54,11 +54,7 @@
 
 
 # TODO: This is going to work differently when we have sample data
-<<<<<<< HEAD
-def create_hk_dataset() -> xr.Dataset:
-=======
-def create_hk_dataset(attr_mgr):
->>>>>>> 0fae76d9
+def create_hk_dataset(attr_mgr: ImapCdfAttributes) -> xr.Dataset:
     """
     Create a housekeeping dataset.
 
