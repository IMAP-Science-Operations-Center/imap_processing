--- conflicted
+++ resolved
@@ -125,11 +125,8 @@
     return grouped_data
 
 
-<<<<<<< HEAD
-def create_datasets(data: dict, skip_keys: Optional[list] = None) -> dict:
-=======
-def create_datasets(data: dict, attr_mgr: ImapCdfAttributes):
->>>>>>> 0fae76d9
+def create_datasets(data: dict, attr_mgr: ImapCdfAttributes) -> dict:
+
     """
     Create a dataset for each APID in the data.
 
@@ -218,13 +215,6 @@
         )
 
         # Create xarray data array for each metadata field
-<<<<<<< HEAD
-        for key, value in metadata_arrays.items():
-            if key not in skip_keys:  # type: ignore[operator]
-                # TODO Change, Unsupported right operand type for in
-                # ("Optional[list[Any]]")
-                if key == "leak_i":
-=======
         for field, data in metadata_arrays.items():
             if field not in skip_keys:
                 # Create a list of all the dimensions using the DEPEND_I keys in the
@@ -235,7 +225,6 @@
                     if "DEPEND" in key
                 ]
                 if field == "leak_i":
->>>>>>> 0fae76d9
                     # 2D array - needs two dims
                     dataset[field] = xr.DataArray(
                         data,
