--- conflicted
+++ resolved
@@ -119,8 +119,4 @@
 
 [tool.mypy]
 follow_imports = 'skip'
-<<<<<<< HEAD
-exclude = ["tests", "tools", "docs","imap_processing/cli.py", "imap_processing/utils.py", "cdf", "imap_processing/decom.py", "ultra", "swe", "swapi", "lo", "idex", "ialirt", "hit", "hi", "glows", "codice" ]
-=======
-exclude = ["tests", "docs", "mag", "lo", "idex", "ialirt", "hit", "hi", "glows", "codice" ]
->>>>>>> eb470128
+exclude = ["tests", "docs", "lo", "idex", "ialirt", "hit", "hi", "glows", "codice" ]