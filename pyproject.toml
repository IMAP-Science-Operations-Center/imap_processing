[build-system]
requires = ["poetry-core>=1.0.0", "poetry-dynamic-versioning>=1.0.0,<2.0.0"]
build-backend = "poetry_dynamic_versioning.backend"

[tool.poetry]
name = "imap-processing"
# Gets updated dynamically by the poetry-dynamic-versioning plugin
version = "0.0.0"
description = "IMAP Science Operations Center Processing"
authors = ["IMAP SDC Developers <imap-sdc@lists.lasp.colorado.edu>"]
readme = "README.md"
include = ["imap_processing/_version.py"]
license = "MIT"
keywords = ["IMAP", "SDC", "SOC", "Science Operations"]
classifiers = [
    "Development Status :: 3 - Alpha",
    "Intended Audience :: Developers",
    "License :: OSI Approved :: MIT License",
    "Natural Language :: English",
    "Programming Language :: Python :: 3",
    "Programming Language :: Python :: 3.9",
    "Programming Language :: Python :: 3.10",
    "Programming Language :: Python :: 3.11",
    "Programming Language :: Python :: 3.12",
    "Topic :: Software Development",
    "Topic :: Scientific/Engineering",
    "Operating System :: Microsoft :: Windows",
    "Operating System :: POSIX",
    "Operating System :: Unix",
    "Operating System :: MacOS",
]

[tool.poetry.dependencies]
cdflib = "==1.2.6"
imap-data-access = ">=0.5.0"
python = ">=3.9,<4"
space_packet_parser = ">=4.2.0"
spiceypy = ">=6.0.0"
xarray = '>=2023.0.0'
pyyaml = "^6.0.1"
numpy = "^1.26.4"

# Optional dependencies
numpydoc = {version="^1.5.0", optional=true}
openpyxl = {version=">=3.0.7", optional=true}
pandas = {version=">=2.0.0", optional=true}
pre-commit = {version="^3.3.3", optional=true}
pydata-sphinx-theme = {version="*", optional=true}
pytest = {version=">=6.2.5", optional=true}
pytest-cov = {version="^4.0.0", optional=true}
ruff = {version="==0.2.1", optional=true}
sphinx = {version="*", optional=true}
sphinxcontrib-openapi = {version="^0.8.3", optional=true}
mypy = {version="^1.10.1", optional=true}

[tool.poetry.extras]
dev = ["pre-commit", "ruff", "mypy"]
doc = ["numpydoc", "pydata-sphinx-theme", "sphinx", "sphinxcontrib-openapi"]
test = ["pytest", "pytest-cov"]
tools= ["openpyxl", "pandas"]

[project.urls]
homepage = "https://github.com/IMAP-Science-Operations-Center"
repository = "https://github.com/IMAP-Science-Operations-Center/imap_processing"

[tool.pytest.ini_options]
testpaths = [
  "imap_processing/tests",
]
addopts = "-ra"
filterwarnings = [
    "ignore:Converting non-nanosecond:UserWarning:cdflib",
    "ignore:datetime.datetime.utcfromtimestamp:DeprecationWarning:cdflib",
]


[tool.ruff]
target-version = "py39"
lint.select = ["B", "D", "E", "F", "I", "N", "S", "W", "PL", "PT", "UP", "RUF"]
# D104: Missing docstring in public package
# PLR2004: Magic value in comparison
# RUF200: pyproject missing field (poetry doesn't follow the spec)
lint.ignore = ["D104", "PLR2004", "RUF200", "S311"]

[tool.ruff.lint.per-file-ignores]
# S603 unchecked input in subprocess call is fine in our tests
# PT006 Wrong type passed to first argument of @pytest.mark.parametrize
"*/tests/*" = ["D", "S101", "S603", "PT006"]

[tool.ruff.lint.pydocstyle]
convention = "numpy"

[tool.poetry.scripts]
imap_cli = 'imap_processing.cli:main'
imap_xtce = 'imap_processing.ccsds.excel_to_xtce:main'

[tool.codespell]
ignore-words-list = "livetime"

[tool.poetry-dynamic-versioning]
enable = true
vcs = "git"

[tool.poetry-dynamic-versioning.files."imap_processing/_version.py"]
persistent-substitution = true
initial-content = """
  # These version placeholders will be replaced later during substitution.
  __version__ = "0.0.0"
  __version_tuple__ = (0, 0, 0)
"""

[tool.numpydoc_validation]
checks = ["all", #report on all checks, except the following
    "EX01", # Ignore No examples section found
    "SA01", # Ignore See Also section not found
    "ES01", # Ignore No extended summary found
    "RT02" ] # Ignore The first line of the Returns section
exclude = ['__init__' ] # don't report on objects that match any of these regex

[tool.mypy]
disable_error_code = ['type-arg', 'import-untyped', 'import-not-found', 'no-untyped-call']
strict = true
explicit_package_bases = true
follow_imports = 'skip'
<<<<<<< HEAD
exclude = ["tests", "docs" , "__init__.py"]
mypy_path = ["imap_processing/" , "tools/"]





=======
ignore_missing_imports = 'true'
exclude = ["tests", "docs"]
>>>>>>> c1027aa5
<|MERGE_RESOLUTION|>--- conflicted
+++ resolved
@@ -122,15 +122,5 @@
 strict = true
 explicit_package_bases = true
 follow_imports = 'skip'
-<<<<<<< HEAD
-exclude = ["tests", "docs" , "__init__.py"]
+exclude = ["tests", "docs"]
 mypy_path = ["imap_processing/" , "tools/"]
-
-
-
-
-
-=======
-ignore_missing_imports = 'true'
-exclude = ["tests", "docs"]
->>>>>>> c1027aa5
