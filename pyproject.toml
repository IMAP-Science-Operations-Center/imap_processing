--- conflicted
+++ resolved
@@ -119,8 +119,4 @@
 
 [tool.mypy]
 follow_imports = 'skip'
-<<<<<<< HEAD
-exclude = ["tests", "tools", "docs","imap_processing/cli.py", "imap_processing/utils.py", "cdf", "imap_processing/decom.py", "ultra", "swe", "swapi", "mag", "idex", "ialirt", "hi", "glows", "imap_processing/lo" ]
-=======
-exclude = ["tests", "docs", "codice" ]
->>>>>>> 451844f9
+exclude = ["tests", "docs"]