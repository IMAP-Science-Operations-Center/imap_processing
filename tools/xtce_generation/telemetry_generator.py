import xml.etree.ElementTree as Et
from datetime import datetime

from tools.xtce_generation.ccsds_header_xtce_generator import CCSDSParameters


class TelemetryGenerator:
    def __init__(self, packet_name, path_to_excel_file, apid, pkt=None):
        self.packet_name = packet_name
        self.apid = apid
        self.source_link = "http://www.omg.org/space/xtce"

        if pkt is None:
            # Read excel sheet
            xls = pd.ExcelFile(path_to_excel_file)
            self.pkt = xls.parse(packet_name)
        else:
            self.pkt = pkt

    def create_telemetry_xml(self):
        """
        Create an XML representation of telemetry data based on input parameters.

        Returns:
        - root: The root element of the generated XML tree.
        - parameter_type_set: The ParameterTypeSet element.
        - parameter_set: The ParameterSet element.
        - telemetry_metadata: The TelemetryMetaData element.
        """
        # Register the XML namespace
<<<<<<< HEAD
        Et.register_namespace("xtce", "http://www.omg.org/space")
=======
        Et.register_namespace("xtce", self.source_link)
>>>>>>> 9fcc5781

        # Get the current date and time
        current_date = datetime.now().strftime("%Y-%m")

        # Create the root element and add namespaces
        root = Et.Element("xtce:SpaceSystem")
        root.attrib["xmlns:xtce"] = f"{self.source_link}"
        root.attrib["name"] = self.packet_name
        # xmlns:xtce="http://www.omg.org/space/xtce"

        # Create the Header element with attributes 'date', 'version', and 'author'
        # Versioning is used to keep track of changes to the XML file.
        header = Et.SubElement(root, "xtce:Header")
        header.attrib["date"] = current_date
        header.attrib["version"] = "1.0"
        header.attrib["author"] = "IMAP SDC"

        # Create the TelemetryMetaData element
        telemetry_metadata = Et.SubElement(root, "xtce:TelemetryMetaData")

        # Create the ParameterTypeSet element
        parameter_type_set = Et.SubElement(telemetry_metadata, "xtce:ParameterTypeSet")

        # Create the ParameterSet element
        parameter_set = Et.SubElement(telemetry_metadata, "xtce:ParameterSet")

        return root, parameter_type_set, parameter_set, telemetry_metadata

<<<<<<< HEAD
    def extract_data_info(self, mnemonic_names):
        """
        Extract unique lengths from the 'lengthInBits' column and the
        data types for the given mnemonic_names.

        Parameters:
        - mnemonic_names: A list or single string of mnemonic names to
        extract data types from

        Returns:
        - unique_lengths: Unique values from the 'lengthInBits' column.
        - data_types: a dictionary mapping the given mnemonic names to the
        data types from the packet.
        """
        # Extract unique values from the 'lengthInBits' column
        unique_lengths = self.pkt["lengthInBits"].unique().astype(int)

        # Create data dictionary for different mnemonics
        data_types = {}

        for name in mnemonic_names:
            # This is pretty generic and might not work for some instruments.
            data_type = self.pkt[self.pkt["mnemonic"].str.contains(name)]["dataType"]
            if data_type.empty:
                data_types[name] = "DefaultDataType"
            else:
                data_types[name] = data_type.values[0]

        return unique_lengths, data_types

    def create_parameter_types(
        self,
        parameter_type_set,
        unique_lengths,
        data_types,
        sci_byte=None,
    ):
=======
    def get_unique_bits_length(self):
        """Get unique values from the 'lengthInBits' column and create dictionary
        with key and value using the dataType and lengthInBits.
        Eg.
        {
            'UINT16': 16,
            'UINT32': 32,
            'BYTE13000': 13000,
        }
        Returns
        -------
        dict
            dictionary containing all unique bits lengths
        """
        # Extract unique values from the 'lengthInBits' column
        length_in_bits = self.pkt["lengthInBits"]
        data_types = self.pkt["dataType"]
        unique_lengths = {}
        for index in range(len(length_in_bits)):
            # Here, we are creating a dictionary like this:
            # {
            #     'UINT16': 16,
            #     'UINT32': 32,
            #     'BYTE13000': 13000,
            # }
            unique_lengths[
                f"{data_types[index]}{length_in_bits[index]}"
            ] = length_in_bits[index]
        # Sort the dictionary by the value (lengthInBits)
        unique_lengths = dict(sorted(unique_lengths.items(), key=lambda item: item[1]))
        return unique_lengths

    def create_parameter_types(self, parameter_type_set, unique_lengths):
>>>>>>> 9fcc5781
        """
        Create parameter types based on 'dataType' for the unique 'lengthInBits' values.
        This will loop through the unique lengths and create a ParameterType element
        for each length representing a data type.

        Parameters:
        - parameter_type_set: The ParameterTypeSet element where parameter types are.
        - unique_lengths: Unique values from the 'lengthInBits' column.

        Returns:
        - parameter_type_set: The updated ParameterTypeSet element.
        """
<<<<<<< HEAD
        for size in unique_lengths:
            parameter_type_ref = f"uint{size}"  # Use UINT for other sizes

            if size == sci_byte:
                parameter_type_ref = (
                    "BYTE"  # Use BYTE type for both "Data" and "Event_Data"
                )
            elif size == self.sci_byte:
                parameter_type_ref = data_types[
                    "Data"
                ]  # Use data_type_data for "Data" mnemonic
            elif data_types["EventData"] and size == self.sci_byte:
                # Use data_type_event_data for "Event_Data" mnemonic
                parameter_type_ref = data_types["EventData"]

            parameter_type = Et.SubElement(parameter_type_set, "xtce:ParameterType")
            parameter_type.attrib["name"] = f"uint{size}"
            parameter_type.attrib["signed"] = "false"

            encoding = Et.SubElement(parameter_type, "xtce:IntegerDataEncoding")
            encoding.attrib["sizeInBits"] = str(size)
            encoding.attrib["encoding"] = "unsigned"

            # Create BinaryParameterType if parameter_type_ref is "BYTE"
            if parameter_type_ref == "BYTE":
=======
        for parameter_type_ref_name, size in unique_lengths.items():
            if "UINT" in parameter_type_ref_name:
                parameter_type = Et.SubElement(parameter_type_set, "xtce:IntegerParameterType")
                parameter_type.attrib["name"] = parameter_type_ref_name
                parameter_type.attrib["signed"] = "false"

                encoding = Et.SubElement(parameter_type, "xtce:IntegerDataEncoding")
                encoding.attrib["sizeInBits"] = str(size)
                encoding.attrib["encoding"] = "unsigned"
            elif "SINT" in parameter_type_ref_name:
                parameter_type = Et.SubElement(parameter_type_set, "xtce:IntegerParameterType")
                parameter_type.attrib["name"] = parameter_type_ref_name
                parameter_type.attrib["signed"] = "true"

                encoding = Et.SubElement(parameter_type, "xtce:IntegerDataEncoding")
                encoding.attrib["sizeInBits"] = str(size)
                encoding.attrib["encoding"] = "signed"
            elif "BYTE" in parameter_type_ref_name:
>>>>>>> 9fcc5781
                binary_parameter_type = Et.SubElement(
                    parameter_type_set, "xtce:BinaryParameterType"
                )
                binary_parameter_type.attrib["name"] = parameter_type_ref_name

                Et.SubElement(binary_parameter_type, "xtce:UnitSet")

                binary_data_encoding = Et.SubElement(
                    binary_parameter_type, "xtce:BinaryDataEncoding"
                )
                binary_data_encoding.attrib["bitOrder"] = "mostSignificantBitFirst"

                size_in_bits = Et.SubElement(binary_data_encoding, "xtce:SizeInBits")
                fixed_value = Et.SubElement(size_in_bits, "xtce:FixedValue")
                fixed_value.text = str(size)

        return parameter_type_set

    def create_ccsds_packet_parameters(self, parameter_set, ccsds_parameters):
        """
        Create XML elements to define CCSDS packet parameters based on the given data.

        Parameters:
        - parameter_set: The ParameterSet element where parameters will be added.
        - ccsds_parameters: A list of dictionaries containing CCSDS parameter data.

        Returns:
        - parameter_set: The updated ParameterSet element.
        """
        for parameter_data in ccsds_parameters:
            parameter = Et.SubElement(parameter_set, "xtce:Parameter")
            parameter.attrib["name"] = parameter_data["name"]
            parameter.attrib["parameterTypeRef"] = parameter_data["parameterTypeRef"]

            description = Et.SubElement(parameter, "xtce:LongDescription")
            description.text = parameter_data["description"]

        return parameter_set

    def create_container_set(
<<<<<<< HEAD
        self, telemetry_metadata, ccsds_parameters, apid, container_name
=======
        self, telemetry_metadata, ccsds_parameters, container_name
>>>>>>> 9fcc5781
    ):
        """
        Create XML elements for ContainerSet, CCSDSPacket SequenceContainer,
        and Packet SequenceContainer.

        Parameters:
        - telemetry_metadata: The TelemetryMetaData element where containers are.
        - ccsds_parameters: A list of dictionaries containing CCSDS parameter data.
        - container_name: The name of sequence container

        Returns:
        - telemetry_metadata: The updated TelemetryMetaData element.
        """
        # Create ContainerSet element
        container_set = Et.SubElement(telemetry_metadata, "xtce:ContainerSet")

        # Create CCSDSPacket SequenceContainer
        ccsds_packet_container = Et.SubElement(container_set, "xtce:SequenceContainer")
        ccsds_packet_container.attrib["name"] = "CCSDSPacket"
        ccsds_packet_entry_list = Et.SubElement(
            ccsds_packet_container, "xtce:EntryList"
        )

        # Populate EntryList for CCSDSPacket SequenceContainer
        for parameter_data in ccsds_parameters:
            parameter_ref_entry = Et.SubElement(
                ccsds_packet_entry_list, "xtce:ParameterRefEntry"
            )
            parameter_ref_entry.attrib["parameterRef"] = parameter_data["name"]

        # Create Packet SequenceContainer that use CCSDSPacket SequenceContainer
        # as base container
        science_container = Et.SubElement(container_set, "xtce:SequenceContainer")
        science_container.attrib["name"] = container_name

        base_container = Et.SubElement(science_container, "xtce:BaseContainer")
        base_container.attrib["containerRef"] = "CCSDSPacket"

        # Add RestrictionCriteria element to use the given APID for comparison
        restriction_criteria = Et.SubElement(base_container, "xtce:RestrictionCriteria")
        comparison = Et.SubElement(restriction_criteria, "xtce:Comparison")
        comparison.attrib["parameterRef"] = "PKT_APID"
        comparison.attrib["value"] = f"{self.apid}"
        comparison.attrib["useCalibratedValue"] = "false"

        # Populate EntryList for packet SequenceContainer
        packet_entry_list = Et.SubElement(science_container, "xtce:EntryList")
        parameter_refs = self.pkt.loc[8:, "mnemonic"].tolist()

        for parameter_ref in parameter_refs:
            parameter_ref_entry = Et.SubElement(
                packet_entry_list, "xtce:ParameterRefEntry"
            )
            parameter_ref_entry.attrib["parameterRef"] = parameter_ref

        return telemetry_metadata

    def create_remaining_parameters(self, parameter_set):
        """
        Create XML elements for parameters based on DataFrame rows starting
        from SHCOARSE (also known as MET).

        Parameters:
        - parameter_set: The ParameterSet element where parameters will be added.

        Returns:
        - parameter_set: The updated ParameterSet element.
        """
        # Process rows from SHCOARSE until the last available row in the DataFrame
        for index, row in self.pkt.iterrows():
            if index < 8:
                # Skip rows until SHCOARSE(also known as MET) which are
                # part of CCSDS header
                continue

            parameter = Et.SubElement(parameter_set, "xtce:Parameter")
            parameter.attrib["name"] = row["mnemonic"]
<<<<<<< HEAD
            parameter_type_ref = ""

            # Use BYTE type for "Data" and "Event_Data" mnemonics
            if row["mnemonic"] in ["Data", "Event_Data"]:
                parameter_type_ref = "BYTE"
            else:
                parameter_type_ref = (
                    f"uint{int(row['lengthInBits'])}"  # Use UINT for others
                )
=======
            parameter_type_ref = f"{row['dataType']}{row['lengthInBits']}"
>>>>>>> 9fcc5781

            parameter.attrib["parameterTypeRef"] = parameter_type_ref

            description = Et.SubElement(parameter, "xtce:LongDescription")

            if row.get("longDescription") is None and row.get("shortDescription") is None:
                description.text = ""
            elif row.get("shortDescription"):
                description.text = row["shortDescription"]
            else:
                description.text = row["longDescription"]

        return parameter_set

<<<<<<< HEAD
    def generate_telemetry_xml(
        self, output_xml_path, mnemonic_names, science_packet_name="SciencePacket"
    ):
=======
    def generate_telemetry_xml(self, output_xml_path, container_name):
>>>>>>> 9fcc5781
        """
        Create and output an XTCE file based on the data within the class.
        Parameters
        ----------
        output_xml_path: the path for the final xml file
<<<<<<< HEAD
        mnemonic_names: a list or single name for mnemonics for extracting data types
        science_packet_name: The name of the science packet in the output xml
        """
        # Extract data information for "Data" and "Event_Data" mnemonics separately
        (unique_lengths_data, data_types) = self.extract_data_info(mnemonic_names)

        # Call the functions in order to generate the XML
=======
        container_name: The name of the sequence container in the output xml
        """

        unique_bits_lengths_data = self.get_unique_bits_length()

        # Here, we create the XML components so that we can add data in following steps
>>>>>>> 9fcc5781
        (
            telemetry_xml_root,
            parameter_type_set,
            parameter_set,
            telemetry_metadata,
        ) = self.create_telemetry_xml()

<<<<<<< HEAD
        # Create parameter types for both "Data" and "Event_Data"
        parameter_type_set = self.create_parameter_types(
            parameter_type_set,
            unique_lengths_data,
            data_types,
            self.sci_byte,
=======
        parameter_type_set = self.create_parameter_types(
            parameter_type_set, unique_bits_lengths_data
>>>>>>> 9fcc5781
        )

        # Create CCSDSPacket parameters and add them to the ParameterSet element
        parameter_set = self.create_ccsds_packet_parameters(
            parameter_set, CCSDSParameters().parameters
        )
        # Add remaining parameters to the ParameterSet element
        parameter_set = self.create_remaining_parameters(parameter_set)

        # Create ContainerSet with CCSDSPacket SequenceContainer and packet
        # SequenceContainer
        telemetry_metadata = self.create_container_set(
            telemetry_metadata,
            CCSDSParameters().parameters,
<<<<<<< HEAD
            self.apid,
            science_packet_name,
=======
            container_name=container_name,
>>>>>>> 9fcc5781
        )

        # Create the XML tree and save the document
        tree = Et.ElementTree(telemetry_xml_root)
        Et.indent(tree, space="\t", level=0)

        # Use the provided output_xml_path
        tree.write(output_xml_path, encoding="UTF-8", xml_declaration=True)<|MERGE_RESOLUTION|>--- conflicted
+++ resolved
@@ -1,5 +1,7 @@
 import xml.etree.ElementTree as Et
 from datetime import datetime
+
+import pandas as pd
 
 from tools.xtce_generation.ccsds_header_xtce_generator import CCSDSParameters
 
@@ -28,11 +30,7 @@
         - telemetry_metadata: The TelemetryMetaData element.
         """
         # Register the XML namespace
-<<<<<<< HEAD
-        Et.register_namespace("xtce", "http://www.omg.org/space")
-=======
         Et.register_namespace("xtce", self.source_link)
->>>>>>> 9fcc5781
 
         # Get the current date and time
         current_date = datetime.now().strftime("%Y-%m")
@@ -61,45 +59,6 @@
 
         return root, parameter_type_set, parameter_set, telemetry_metadata
 
-<<<<<<< HEAD
-    def extract_data_info(self, mnemonic_names):
-        """
-        Extract unique lengths from the 'lengthInBits' column and the
-        data types for the given mnemonic_names.
-
-        Parameters:
-        - mnemonic_names: A list or single string of mnemonic names to
-        extract data types from
-
-        Returns:
-        - unique_lengths: Unique values from the 'lengthInBits' column.
-        - data_types: a dictionary mapping the given mnemonic names to the
-        data types from the packet.
-        """
-        # Extract unique values from the 'lengthInBits' column
-        unique_lengths = self.pkt["lengthInBits"].unique().astype(int)
-
-        # Create data dictionary for different mnemonics
-        data_types = {}
-
-        for name in mnemonic_names:
-            # This is pretty generic and might not work for some instruments.
-            data_type = self.pkt[self.pkt["mnemonic"].str.contains(name)]["dataType"]
-            if data_type.empty:
-                data_types[name] = "DefaultDataType"
-            else:
-                data_types[name] = data_type.values[0]
-
-        return unique_lengths, data_types
-
-    def create_parameter_types(
-        self,
-        parameter_type_set,
-        unique_lengths,
-        data_types,
-        sci_byte=None,
-    ):
-=======
     def get_unique_bits_length(self):
         """Get unique values from the 'lengthInBits' column and create dictionary
         with key and value using the dataType and lengthInBits.
@@ -133,7 +92,6 @@
         return unique_lengths
 
     def create_parameter_types(self, parameter_type_set, unique_lengths):
->>>>>>> 9fcc5781
         """
         Create parameter types based on 'dataType' for the unique 'lengthInBits' values.
         This will loop through the unique lengths and create a ParameterType element
@@ -146,33 +104,6 @@
         Returns:
         - parameter_type_set: The updated ParameterTypeSet element.
         """
-<<<<<<< HEAD
-        for size in unique_lengths:
-            parameter_type_ref = f"uint{size}"  # Use UINT for other sizes
-
-            if size == sci_byte:
-                parameter_type_ref = (
-                    "BYTE"  # Use BYTE type for both "Data" and "Event_Data"
-                )
-            elif size == self.sci_byte:
-                parameter_type_ref = data_types[
-                    "Data"
-                ]  # Use data_type_data for "Data" mnemonic
-            elif data_types["EventData"] and size == self.sci_byte:
-                # Use data_type_event_data for "Event_Data" mnemonic
-                parameter_type_ref = data_types["EventData"]
-
-            parameter_type = Et.SubElement(parameter_type_set, "xtce:ParameterType")
-            parameter_type.attrib["name"] = f"uint{size}"
-            parameter_type.attrib["signed"] = "false"
-
-            encoding = Et.SubElement(parameter_type, "xtce:IntegerDataEncoding")
-            encoding.attrib["sizeInBits"] = str(size)
-            encoding.attrib["encoding"] = "unsigned"
-
-            # Create BinaryParameterType if parameter_type_ref is "BYTE"
-            if parameter_type_ref == "BYTE":
-=======
         for parameter_type_ref_name, size in unique_lengths.items():
             if "UINT" in parameter_type_ref_name:
                 parameter_type = Et.SubElement(parameter_type_set, "xtce:IntegerParameterType")
@@ -191,7 +122,6 @@
                 encoding.attrib["sizeInBits"] = str(size)
                 encoding.attrib["encoding"] = "signed"
             elif "BYTE" in parameter_type_ref_name:
->>>>>>> 9fcc5781
                 binary_parameter_type = Et.SubElement(
                     parameter_type_set, "xtce:BinaryParameterType"
                 )
@@ -232,11 +162,7 @@
         return parameter_set
 
     def create_container_set(
-<<<<<<< HEAD
-        self, telemetry_metadata, ccsds_parameters, apid, container_name
-=======
         self, telemetry_metadata, ccsds_parameters, container_name
->>>>>>> 9fcc5781
     ):
         """
         Create XML elements for ContainerSet, CCSDSPacket SequenceContainer,
@@ -314,19 +240,7 @@
 
             parameter = Et.SubElement(parameter_set, "xtce:Parameter")
             parameter.attrib["name"] = row["mnemonic"]
-<<<<<<< HEAD
-            parameter_type_ref = ""
-
-            # Use BYTE type for "Data" and "Event_Data" mnemonics
-            if row["mnemonic"] in ["Data", "Event_Data"]:
-                parameter_type_ref = "BYTE"
-            else:
-                parameter_type_ref = (
-                    f"uint{int(row['lengthInBits'])}"  # Use UINT for others
-                )
-=======
             parameter_type_ref = f"{row['dataType']}{row['lengthInBits']}"
->>>>>>> 9fcc5781
 
             parameter.attrib["parameterTypeRef"] = parameter_type_ref
 
@@ -341,34 +255,18 @@
 
         return parameter_set
 
-<<<<<<< HEAD
-    def generate_telemetry_xml(
-        self, output_xml_path, mnemonic_names, science_packet_name="SciencePacket"
-    ):
-=======
     def generate_telemetry_xml(self, output_xml_path, container_name):
->>>>>>> 9fcc5781
         """
         Create and output an XTCE file based on the data within the class.
         Parameters
         ----------
         output_xml_path: the path for the final xml file
-<<<<<<< HEAD
-        mnemonic_names: a list or single name for mnemonics for extracting data types
-        science_packet_name: The name of the science packet in the output xml
-        """
-        # Extract data information for "Data" and "Event_Data" mnemonics separately
-        (unique_lengths_data, data_types) = self.extract_data_info(mnemonic_names)
-
-        # Call the functions in order to generate the XML
-=======
         container_name: The name of the sequence container in the output xml
         """
 
         unique_bits_lengths_data = self.get_unique_bits_length()
 
         # Here, we create the XML components so that we can add data in following steps
->>>>>>> 9fcc5781
         (
             telemetry_xml_root,
             parameter_type_set,
@@ -376,17 +274,8 @@
             telemetry_metadata,
         ) = self.create_telemetry_xml()
 
-<<<<<<< HEAD
-        # Create parameter types for both "Data" and "Event_Data"
-        parameter_type_set = self.create_parameter_types(
-            parameter_type_set,
-            unique_lengths_data,
-            data_types,
-            self.sci_byte,
-=======
         parameter_type_set = self.create_parameter_types(
             parameter_type_set, unique_bits_lengths_data
->>>>>>> 9fcc5781
         )
 
         # Create CCSDSPacket parameters and add them to the ParameterSet element
@@ -401,12 +290,7 @@
         telemetry_metadata = self.create_container_set(
             telemetry_metadata,
             CCSDSParameters().parameters,
-<<<<<<< HEAD
-            self.apid,
-            science_packet_name,
-=======
             container_name=container_name,
->>>>>>> 9fcc5781
         )
 
         # Create the XML tree and save the document
