ci:
  autofix_prs: false
  autoupdate_schedule: 'quarterly'
  skip: [poetry-lock]
repos:
  - repo: https://github.com/pre-commit/pre-commit-hooks
    rev: v4.5.0
    hooks:
    - id: check-added-large-files
      args: ['--maxkb=1000']
    - id: detect-aws-credentials
      args: [--allow-missing-credentials]
    - id: detect-private-key
    - id: mixed-line-ending
    - id: trailing-whitespace
    - id: no-commit-to-branch
      args: [--branch, main, --branch, dev]
  - repo: https://github.com/astral-sh/ruff-pre-commit
    rev: 'v0.3.4'
    hooks:
    - id: ruff
      args: [--fix]
    - id: ruff-format
  - repo: https://github.com/codespell-project/codespell
    rev: v2.2.6
    hooks:
      - id: codespell
        files: ^.*\.(py|md|rst|yml)$
  - repo: https://github.com/python-poetry/poetry
    rev: '1.8.0'  # add version here
    hooks:
      - id: poetry-check
      - id: poetry-lock
        args: [--no-update]
  - repo: https://github.com/numpy/numpydoc
    rev: 'v1.7.0'
    hooks:
      - id: numpydoc-validation
        exclude: '^imap_processing/tests/|.*test.*'
  - repo: https://github.com/pre-commit/mirrors-mypy
    rev: 'v1.10.0'
    hooks:
      - id: mypy
        pass_filenames: false
<<<<<<< HEAD
        args: [ ., --strict, --explicit-package-bases,
                  --disable-error-code, import-untyped,
                  --disable-error-code, import-not-found,
                  --disable-error-code, no-untyped-call,
                  --disable-error-code, type-arg ]
=======
        args: [., --strict, --explicit-package-bases,
                --disable-error-code, import-untyped,
                --disable-error-code, import-not-found,
                --disable-error-code, no-untyped-call,
                --disable-error-code, type-arg]
>>>>>>> 1246b6e8
<|MERGE_RESOLUTION|>--- conflicted
+++ resolved
@@ -42,16 +42,8 @@
     hooks:
       - id: mypy
         pass_filenames: false
-<<<<<<< HEAD
-        args: [ ., --strict, --explicit-package-bases,
-                  --disable-error-code, import-untyped,
-                  --disable-error-code, import-not-found,
-                  --disable-error-code, no-untyped-call,
-                  --disable-error-code, type-arg ]
-=======
         args: [., --strict, --explicit-package-bases,
                 --disable-error-code, import-untyped,
                 --disable-error-code, import-not-found,
                 --disable-error-code, no-untyped-call,
                 --disable-error-code, type-arg]
->>>>>>> 1246b6e8
